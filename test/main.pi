--- conflicted
+++ resolved
@@ -163,9 +163,9 @@
 }
 fn test_ret_struct_arr() void {
     let s = ret_atruct().x;
-    printi64ln(s);
+    io::printi64ln(s);
     let a = ret_arr()[1];
-    printi64ln(a);
+    io::printi64ln(a);
     return;
 }
 fn main() i64 {
@@ -183,13 +183,10 @@
     printline();
     test_mod_struct();
     test_loop();
-<<<<<<< HEAD
     test_ret_struct_arr();
-=======
     test_gc();
     let st = test_ret_struct();
     io::printi64ln(st.a);
->>>>>>> 171d0a2c
     return 0;
 }
 
