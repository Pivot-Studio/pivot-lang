--- conflicted
+++ resolved
@@ -2,11 +2,7 @@
     branch::alt,
     combinator::{map_res, opt},
     multi::{many0, separated_list0},
-<<<<<<< HEAD
-    sequence::tuple,
-=======
-    sequence::{delimited, preceded, tuple},
->>>>>>> 4924abf9
+    sequence::{preceded, tuple},
     IResult,
 };
 
