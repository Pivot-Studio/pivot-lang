use std::fmt::Error;

use nom::{
    branch::alt,
    bytes::complete::tag,
    character::complete::{alpha1, alphanumeric1, one_of, space0},
    combinator::{eof, map_res, opt, recognize},
    error::ParseError,
    multi::{many0, many0_count, many1},
    sequence::{delimited, pair, preceded, terminated, tuple},
    AsChar, IResult, InputTakeAtPosition, Parser,
};
use nom_locate::LocatedSpan;
type Span<'a> = LocatedSpan<&'a str>;
use crate::{
    ast::node::ret::RetNode,
    ast::node::*,
    ast::{
<<<<<<< HEAD
        node::{control::*, operator::*, primary::*, program::*, statement::*},
        tokens::{TokenType, FOR},
=======
        node::{
            control::*,
            operator::*,
            primary::*,
            program::*,
            statement::*,
            types::{StructInitFieldNode, StructInitNode},
        },
        tokens::TokenType,
>>>>>>> c8d2ca48
    },
    ast::{
        node::{
            function::FuncDefNode,
            types::{StructDefNode, TypeNameNode, TypeNode, TypedIdentifierNode},
        },
        range::Range,
    },
};
use internal_macro::{test_parser, test_parser_error};
use nom::character::complete::char;

macro_rules! newline_or_eof {
    () => {
        alt((delspace(alt((tag("\n"), tag("\r\n")))), eof))
    };
}

macro_rules! del_newline_or_space {
    ($e:expr) => {
        delimited(
            many0(delspace(alt((tag("\n"), tag("\r\n"))))),
            $e,
            many0(delspace(alt((tag("\n"), tag("\r\n"))))),
        )
    };
}
macro_rules! delnl {
    ($parser:expr) => {
        delimited(many0(newline), $parser, many0(newline))
    };
}

fn res<T>(t: T) -> Result<Box<dyn Node>, Error>
where
    T: Node + 'static,
{
    res_box(box_node(t))
}

fn res_ori<T>(t: T) -> Result<Box<T>, Error>
where
    T: Node + 'static,
{
    res_box(box_node(t))
}

fn restp<T>(t: T) -> Result<Box<dyn TypeNode>, Error>
where
    T: TypeNode + 'static,
{
    res_box(box_node(t))
}

fn box_node<T>(t: T) -> Box<T>
where
    T: Node + 'static,
{
    Box::new(t)
}

fn res_box<T: ?Sized>(i: Box<T>) -> Result<Box<T>, Error> {
    Ok::<_, Error>(i)
}

fn create_bin(
    (mut left, rights): (Box<dyn Node>, Vec<(TokenType, Box<dyn Node>)>),
) -> Result<Box<dyn Node>, Error> {
    for (op, right) in rights {
        let range = left.range().start.to(right.range().end);
        left = Box::new(BinOpNode {
            op,
            left,
            right,
            range,
        });
    }
    res_box(left)
}

macro_rules! parse_bin_ops {
    ($exp:ident, $($op:ident),*) => {
        delspace(map_res(
            tuple((
                $exp,
                many0(tuple((
                    alt((
                        $(
                            tag_token(TokenType::$op),
                        )*
                    )),
                    $exp,
                ))),
            )),
            create_bin,
        ))
    };
}

pub struct PLParser<'a> {
    input: Span<'a>,
}

impl<'a> PLParser<'a> {
    pub fn new(input: &'a str) -> Self {
        let sp = Span::from(input);
        PLParser { input: sp }
    }

    pub fn parse(&mut self) -> IResult<Span, Box<dyn Node>> {
        program(self.input)
    }
}
#[test_parser("return 1\n")]
#[test_parser("return 1.1\n")]
#[test_parser("return true\n")]
#[test_parser("return\n")]
#[test_parser("return a\n")]
#[test_parser("return 1 + 2\n")]
#[test_parser_error("return a = 2\n")]
// ```
// return_statement = "return" logic_exp newline ;
// ```
pub fn return_statement(input: Span) -> IResult<Span, Box<dyn Node>> {
    delspace(map_res(
        tuple((
            tag_token(TokenType::RETURN),
            opt(logic_exp),
            newline_or_eof!(),
        )),
        |(_ret, val, _)| {
            if let Some(val) = val {
                let range = val.range();
                res(RetNode {
                    value: Some(val),
                    range,
                })
            } else {
                res(RetNode {
                    value: None,
                    range: Range::new(input, input),
                })
            }
        },
    ))(input)
}

#[test_parser(
    "if a > 1 { 
    a = 1
} else {
    a = 2
}"
)]
#[test_parser(
    "if true {
    a = 1
} else if false {
    a = 2
} else {
    a = 3
}"
)]
#[test_parser_error(
    "if true {
    a = 1
} else if false {
    a = 2
} else {
    a = 3
} else {
    a = 4
}"
)]
/// ```ebnf
/// if_statement = "if" logic_exp statement_block ("else" (if_statement | statement_block))? ;
/// ```
pub fn if_statement(input: Span) -> IResult<Span, Box<dyn Node>> {
    map_res(
        delspace(tuple((
            tag_token(TokenType::IF),
            logic_exp,
            statement_block,
            opt(preceded(
                tag_token(TokenType::ELSE),
                alt((if_statement, statement_block)),
            )),
        ))),
        |(_, cond, then, els)| {
            let mut range = cond.range().start.to(then.range().end);
            if let Some(el) = &els {
                range = range.start.to(el.range().end);
            }
            res(IfNode {
                cond,
                then,
                els,
                range,
            })
        },
    )(input)
}
#[test_parser(
    "while true {
    let a = b
}"
)]
#[test_parser_error(
    "while true {
    let a = b
}
"
)]
/// ```ebnf
/// while_statement = "while" logic_exp statement_block ;
/// ```
pub fn while_statement(input: Span) -> IResult<Span, Box<dyn Node>> {
    map_res(
        delspace(tuple((
            tag_token(TokenType::WHILE),
            logic_exp,
            statement_block,
        ))),
        |(_, cond, body)| {
            let range = cond.range().start.to(body.range().end);
            res(WhileNode { cond, body, range })
        },
    )(input)
}

#[test_parser(
"for ;true; {
    let a = b
}"
)]
#[test_parser(
"for;true; {
    let a = b
}"
)]
#[test_parser(
"for i = 0; i < 3; i = i + 1 {
    b = c + i
}"
)]
#[test_parser(
"for i = 1; i <= 5; i = i + 1{
    b = b + 1
}"
)]
    

/// ```enbf
/// for_statement = "for" (assignment | new_variable) ";" logic_exp ";" assignment statement_block;
/// ```
pub fn for_statement(input: Span) -> IResult<Span, Box<dyn Node>> {
    map_res(
        delspace(tuple((
            tag_token(TokenType::FOR),
            opt(alt((assignment, new_variable))),
            delspace(tag_token(TokenType::SEMI)),
            logic_exp,
            delspace(tag_token(TokenType::SEMI)),
            opt(assignment),
            statement_block,
        ))),
        |(_, pre, _, cond, _, opt, body)| {
            let mut range = cond.range().start.to(body.range().end);
            if let Some(pre) = &pre {
                range = range.end.from(pre.range().start);
            }
            res(ForNode { pre, cond, opt, body, range })
        },
    )(input)
}

pub fn statement_block(input: Span) -> IResult<Span, Box<dyn Node>> {
    delspace(delimited(
        tag_token(TokenType::LBRACE),
        statements,
        tag_token(TokenType::RBRACE),
    ))(input)
}

/// ```ebnf
/// statement =
/// | new_variable newline
/// | assignment newline
/// | if_statement
/// | while_statement
/// | for_statement
/// | break_statement
/// | continue_statement
/// | return_statement
/// | newline
/// ;
/// ```
pub fn statement(input: Span) -> IResult<Span, Box<dyn Node>> {
    delspace(alt((
        terminated(new_variable, newline_or_eof!()),
        terminated(assignment, newline_or_eof!()),
        if_statement,
        while_statement,
        for_statement,
        break_statement,
        continue_statement,
        return_statement,
        newline,
    )))(input)
}

pub fn newline(input: Span) -> IResult<Span, Box<dyn Node>> {
    map_res(delspace(alt((tag("\n"), tag("\r\n")))), |_| {
        res(NLNode {
            range: Range::new(input, input),
        })
    })(input)
}

pub fn statements(input: Span) -> IResult<Span, Box<dyn Node>> {
    map_res(many0(statement), |v| {
        let mut range = v[0].range();
        let la = v.last();
        if let Some(la) = la {
            range = range.start.to(la.range().end);
        }
        res(StatementsNode {
            statements: v,
            range,
        })
    })(input)
}

pub fn program(input: Span) -> IResult<Span, Box<dyn Node>> {
    map_res(terminated(many0(statement), eof), |v| {
        let mut range = v[0].range();
        let la = v.last();
        if let Some(la) = la {
            range = range.start.to(la.range().end);
        }
        res(ProgramNode {
            statements: v,
            range,
        })
    })(input)
}

fn cast_to_var(n: &Box<dyn Node>) -> VarNode {
    n.as_any().downcast_ref::<VarNode>().unwrap().clone()
}

#[test_parser("let a = 1")]
pub fn new_variable(input: Span) -> IResult<Span, Box<dyn Node>> {
    delspace(map_res(
        preceded(
            tag_token(TokenType::LET),
            tuple((identifier, tag_token(TokenType::ASSIGN), logic_exp)),
        ),
        |(out, _, v)| {
            let a = cast_to_var(&out);
            let range = out.range().start.to(v.range().end);
            res(DefNode {
                var: a,
                exp: v,
                range,
            })
        },
    ))(input)
}

#[test_parser("a = 1")]
pub fn assignment(input: Span) -> IResult<Span, Box<dyn Node>> {
    delspace(map_res(
        tuple((identifier, tag_token(TokenType::ASSIGN), logic_exp)),
        |(left, _op, right)| {
            let range = left.range().start.to(right.range().end);
            res(AssignNode {
                var: left.as_any().downcast_ref::<VarNode>().unwrap().clone(),
                exp: right,
                range,
            })
        },
    ))(input)
}

#[test_parser(".10")]
#[test_parser("10.")]
#[test_parser("10.10")]
#[test_parser("10")]
pub fn number(input: Span) -> IResult<Span, Box<dyn Node>> {
    let (input, _) = space0(input)?;
    let (re, value) = alt((
        map_res(float, |out| {
            Ok::<Num, Error>(Num::FLOAT(out.fragment().parse::<f64>().unwrap()))
        }),
        map_res(decimal, |out| {
            // TODO:err tolerate
            Ok::<Num, Error>(Num::INT(out.fragment().parse::<u64>().unwrap()))
        }),
    ))(input)?;
    let range = Range::new(input, re);
    let node = NumNode { value, range };
    Ok((re, Box::new(node)))
}

#[test_parser("a + 1")]
#[test_parser("a - 1")]
pub fn add_exp(input: Span) -> IResult<Span, Box<dyn Node>> {
    parse_bin_ops!(mul_exp, PLUS, MINUS)(input)
}

#[test_parser("1 * 1")]
#[test_parser("1 / 1")]
pub fn mul_exp(input: Span) -> IResult<Span, Box<dyn Node>> {
    parse_bin_ops!(unary_exp, MUL, DIV)(input)
}

#[test_parser("break\n")]
pub fn break_statement(input: Span) -> IResult<Span, Box<dyn Node>> {
    terminated(
        delspace(map_res(tag_token(TokenType::BREAK), |_| {
            res(BreakNode {
                range: Range::new(input, input),
            })
        })),
        newline,
    )(input)
}
#[test_parser("continue\n")]
pub fn continue_statement(input: Span) -> IResult<Span, Box<dyn Node>> {
    terminated(
        delspace(map_res(tag_token(TokenType::CONTINUE), |_| {
            res(ContinueNode {
                range: Range::new(input, input),
            })
        })),
        newline,
    )(input)
}

#[test_parser("-1")]
#[test_parser("!a")]
#[test_parser_error("+a")]
pub fn unary_exp(input: Span) -> IResult<Span, Box<dyn Node>> {
    delspace(alt((
        primary_exp,
        map_res(
            tuple((
                alt((tag_token(TokenType::MINUS), tag_token(TokenType::NOT))),
                primary_exp,
            )),
            |(op, exp)| {
                let range = exp.range();
                res(UnaryOpNode { op, exp, range })
            },
        ),
    )))(input)
}
#[test_parser("a>b")]
#[test_parser("a>=b")]
#[test_parser("a<b")]
#[test_parser("a<=b")]
#[test_parser("a==b")]
#[test_parser("a!=b")]
pub fn compare_exp(input: Span) -> IResult<Span, Box<dyn Node>> {
    parse_bin_ops!(add_exp, GEQ, LEQ, NE, EQ, LESS, GREATER)(input)
}
#[test_parser("a&&b")]
#[test_parser("a||b")]
pub fn logic_exp(input: Span) -> IResult<Span, Box<dyn Node>> {
    parse_bin_ops!(compare_exp, AND, OR)(input)
}
pub fn identifier(input: Span) -> IResult<Span, Box<dyn Node>> {
    delspace(map_res(
        recognize(pair(
            alt((alpha1::<Span, nom::error::Error<Span>>, tag("_"))),
            many0_count(alt((alphanumeric1, tag("_")))),
        )),
        |out| {
            res(VarNode {
                name: out.to_string(),
                range: Range::new(input, out),
            })
        },
    ))(input)
}
pub fn primary_exp(input: Span) -> IResult<Span, Box<dyn Node>> {
    delspace(alt((
        number,
        bool_const,
        delimited(
            tag_token(TokenType::LPAREN),
            logic_exp,
            tag_token(TokenType::RPAREN),
        ),
        identifier,
    )))(input)
}
#[test_parser("true")]
#[test_parser("false")]
#[test_parser_error("tru")]
#[test_parser_error("fales")]
fn bool_const(input: Span) -> IResult<Span, Box<dyn Node>> {
    alt((
        map_res(tag("true"), |out| {
            res(BoolConstNode {
                value: true,
                range: Range::new(input, out),
            })
        }),
        map_res(tag("false"), |out| {
            res(BoolConstNode {
                value: false,
                range: Range::new(input, out),
            })
        }),
    ))(input)
}
fn float(input: Span) -> IResult<Span, Span> {
    alt((
        // Case one: .42
        recognize(tuple((
            char('.'),
            decimal,
            opt(tuple((
                one_of("eE"),
                opt(alt((
                    tag_token(TokenType::PLUS),
                    tag_token(TokenType::MINUS),
                ))),
                decimal,
            ))),
        ))), // Case two: 42e42 and 42.42e42
        recognize(tuple((
            decimal,
            opt(preceded(char('.'), decimal)),
            one_of("eE"),
            opt(alt((
                tag_token(TokenType::PLUS),
                tag_token(TokenType::MINUS),
            ))),
            decimal,
        ))), // Case three: 42. and 42.42
        recognize(tuple((decimal, char('.'), opt(decimal)))),
    ))(input)
}

#[test_parser("kfsh")]
fn type_name(input: Span) -> IResult<Span, Box<dyn TypeNode>> {
    delspace(map_res(identifier, |o| {
        let o = cast_to_var(&o);
        restp(TypeNameNode {
            id: o.name,
            range: o.range,
        })
    }))(input)
}

#[test_parser("myname: int")]
fn typed_identifier(input: Span) -> IResult<Span, Box<TypedIdentifierNode>> {
    delspace(map_res(
        tuple((identifier, tag_token(TokenType::COLON), type_name)),
        |(id, _, type_name)| {
            let id = cast_to_var(&id);
            let range = id.range.start.to(type_name.range().end);
            res_ori(TypedIdentifierNode {
                id: id.name,
                tp: type_name,
                range,
            })
        },
    ))(input)
}

/// ```ebnf
/// function_def = "fn" identifier "(" (typed_identifier (","typed_identifier)*)? ")" type_name (statement_block | newline) ;
/// ```
#[test_parser(
    "fn f(x: int, y: int) int {
        x = x+1
        return 0
    }"
)]
#[test_parser("fn f(x: int, y: int) int\n")]
#[test_parser(
    "fn f(x: int) int {
        x = x+1
        return 0
    }"
)]
#[test_parser("fn f(x: int) int\n")]
#[test_parser(
    "fn f() int {
        x = x+1
        return 0
    }"
)]
#[test_parser("fn f() int\n")]
fn function_def(input: Span) -> IResult<Span, Box<dyn Node>> {
    map_res(
        tuple((
            tag_token(TokenType::FN),
            identifier,
            tag_token(TokenType::LPAREN),
            opt(tuple((
                typed_identifier,
                many0(preceded(tag_token(TokenType::COMMA), typed_identifier)),
            ))),
            tag_token(TokenType::RPAREN),
            type_name,
            alt((statement_block, newline)),
        )),
        |(_, id, _, paras, _, ret, body)| {
            let id = cast_to_var(&id);
            let mut paralist = vec![];
            let range = id.range;
            if let Some(para) = paras {
                paralist.push(para.0);
                paralist.extend(para.1);
            }
            res(FuncDefNode {
                id: id.name,
                paralist,
                ret,
                body,
                range,
            })
        },
    )(input)
}

#[test_parser("a.b.c")]
fn take_exp(input: Span) -> IResult<Span, Box<dyn Node>> {
    map_res(
        tuple((
            primary_exp,
            many0(preceded(tag_token(TokenType::DOT), identifier)),
        )),
        |(a, b)| {
            let mut ids = vec![];
            let range = a.range().start.to(b.last().unwrap().range().end);
            for v in b {
                ids.push(Box::new(cast_to_var(&v)));
            }
            res(TakeOpNode {
                head: a,
                ids,
                range,
            })
        },
    )(input)
}

#[test_parser("jksa: int\n")]
fn struct_field(input: Span) -> IResult<Span, Box<TypedIdentifierNode>> {
    delnl!(terminated(typed_identifier, newline))(input)
}

#[test_parser(
    "struct mystruct {
    myname: int
    myname2: int
}"
)]
fn struct_def(input: Span) -> IResult<Span, Box<dyn Node>> {
    map_res(
        tuple((
            tag_token(TokenType::STRUCT),
            identifier,
            tag_token(TokenType::LBRACE),
            many0(struct_field),
            tag_token(TokenType::RBRACE),
        )),
        |(_, id, _, fields, _)| {
            let id = cast_to_var(&id);
            let range = id.range;
            res(StructDefNode {
                id: id.name,
                fields,
                range,
            })
        },
    )(input)
}

#[test_parser("a : 1,")]
/// ```enbf
/// struct_init_field = identifier ":" logic_exp "," ;
/// ```
/// special: del newline or space
fn struct_init_field(input: Span) -> IResult<Span, Box<dyn Node>> {
    del_newline_or_space!(terminated(
        map_res(
            tuple((identifier, tag_token(TokenType::COLON), logic_exp)),
            |(id, _, exp)| {
                let id = cast_to_var(&id);
                let range = id.range.start.to(exp.range().end);
                res(StructInitFieldNode {
                    id: id.name,
                    exp,
                    range,
                })
            },
        ),
        tag_token(TokenType::COMMA)
    ))(input)
}

#[test_parser("a{a : 1,}")]
#[test_parser("a{a : 1,b:2,}")]
#[test_parser("a{}")]
/// ```enbf
/// struct_init = type_name "{" struct_init_field "}" ;
/// ```
fn struct_init(input: Span) -> IResult<Span, Box<dyn Node>> {
    map_res(
        tuple((
            identifier,
            tag_token(TokenType::LBRACE),
            many0(struct_init_field),
            tag_token(TokenType::RBRACE),
        )),
        |(name, _, fields, _)| {
            let name = cast_to_var(&name);
            let range;
            if let Some(last) = fields.last() {
                range = name.range.start.to(last.range().end);
            } else {
                range = name.range;
            }
            res(StructInitNode {
                id: name.name,
                fields,
                range,
            })
        },
    )(input)
}

fn decimal(input: Span) -> IResult<Span, Span> {
    recognize(many1(terminated(one_of("0123456789"), many0(char('_')))))(input)
}
fn tag_token(token: TokenType) -> impl Fn(Span) -> IResult<Span, TokenType> {
    move |input| map_res(tag(token.get_str()), |_out| Ok::<TokenType, Error>(token))(input)
}
fn delspace<I, O, E, G>(parser: G) -> impl FnMut(I) -> IResult<I, O, E>
where
    G: Parser<I, O, E>,
    E: ParseError<I>,
    I: InputTakeAtPosition,
    <I as InputTakeAtPosition>::Item: AsChar + Clone,
{
    delimited(space0, parser, space0)
}<|MERGE_RESOLUTION|>--- conflicted
+++ resolved
@@ -16,10 +16,6 @@
     ast::node::ret::RetNode,
     ast::node::*,
     ast::{
-<<<<<<< HEAD
-        node::{control::*, operator::*, primary::*, program::*, statement::*},
-        tokens::{TokenType, FOR},
-=======
         node::{
             control::*,
             operator::*,
@@ -29,7 +25,6 @@
             types::{StructInitFieldNode, StructInitNode},
         },
         tokens::TokenType,
->>>>>>> c8d2ca48
     },
     ast::{
         node::{
