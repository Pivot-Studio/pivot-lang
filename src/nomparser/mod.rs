use std::fmt::Error;

use nom::{
    branch::alt,
    bytes::complete::{tag, take_until},
    character::complete::{alpha1, alphanumeric1, one_of, space0},
    combinator::{eof, map_res, opt, recognize},
    error::ParseError,
    multi::{many0, many0_count, many1},
    sequence::{delimited, pair, preceded, terminated, tuple},
    AsChar, IResult, InputTake, InputTakeAtPosition, Parser,
};
use nom_locate::LocatedSpan;
type Span<'a> = LocatedSpan<&'a str>;
use crate::{
    ast::node::ret::RetNode,
    ast::node::*,
    ast::{
        diag::ErrorCode,
        node::{
            comment::CommentNode,
            error::{ErrorNode, STErrorNode},
            function::{FuncCallNode, FuncDefNode, FuncTypeNode},
            global::GlobalNode,
            pkg::{ExternIDNode, UseNode},
            types::{
                ArrayInitNode, ArrayTypeNameNode, StructDefNode, TypeNameNode, TypedIdentifierNode,
            },
        },
        tokens::TOKEN_STR_MAP,
    },
    ast::{node::types::StructInitNode, range::Range},
    ast::{
        node::{
            control::*, operator::*, primary::*, program::*, statement::*,
            types::StructInitFieldNode,
        },
        tokens::TokenType,
    },
    Db,
};
use internal_macro::{test_parser, test_parser_error};
use nom::character::complete::char;

use self::error::{alt_except, except};

pub mod error;

// macro_rules! newline_or_eof {
//     () => {
//         alt((delspace(alt((tag("\n"), tag("\r\n")))), eof))
//     };
// }

macro_rules! del_newline_or_space {
    ($e:expr) => {
        delimited(
            many0(alt((tag("\n"), tag("\r\n"), tag(" "), tag("\t")))),
            $e,
            many0(alt((tag("\n"), tag("\r\n"), tag(" "), tag("\t")))),
        )
    };
}

// macro_rules! delnl {
//     ($parser:expr) => {
//         delimited(many0(newline), $parser, many0(newline))
//     };
// }

fn res_enum(t: NodeEnum) -> Result<Box<NodeEnum>, Error> {
    res_box(Box::new(t))
}

fn box_node<T>(t: T) -> Box<T>
where
    T: Node + 'static,
{
    Box::new(t)
}

fn res_box<T: ?Sized>(i: Box<T>) -> Result<Box<T>, Error> {
    Ok::<_, Error>(i)
}

fn create_bin(
    (mut left, rights): (Box<NodeEnum>, Vec<((TokenType, Range), Box<NodeEnum>)>),
) -> Result<Box<NodeEnum>, Error> {
    for ((op, _), right) in rights {
        let range = left.range().start.to(right.range().end);
        left = Box::new(
            BinOpNode {
                op,
                left,
                right,
                range,
            }
            .into(),
        );
    }
    res_box(left)
}

macro_rules! parse_bin_ops {
    ($exp:ident, $($op:ident),*) => {
        delspace(map_res(
            tuple((
                $exp,
                many0(tuple((
                    alt((
                        $(
                            tag_token(TokenType::$op),
                        )*
                    )),
                    $exp,
                ))),
            )),
            create_bin,
        ))
    };
}

#[salsa::tracked]
pub struct SourceProgram {
    #[return_ref]
    pub text: String,
}

#[salsa::tracked(lru = 32)]
pub fn parse(db: &dyn Db, source: SourceProgram) -> Result<ProgramNodeWrapper, String> {
    let text = source.text(db);
    let re = program(Span::new(text));
    if let Err(e) = re {
        return Err(format!("{:?}", e));
    }
    // eprintln!("parse");
    Ok(ProgramNodeWrapper::new(db, re.unwrap().1))
}

/// ```enbf
/// use_statement = "use" identifier ("::" identifier)* ;
/// ```
#[test_parser("use a::b")]
#[test_parser("use a::")]
#[test_parser("use a")]
#[test_parser("use a:")]
pub fn use_statement(input: Span) -> IResult<Span, Box<NodeEnum>> {
    map_res(
        preceded(
            tag_token(TokenType::USE),
            delspace(tuple((
                identifier,
                many0(preceded(tag_token(TokenType::DOUBLE_COLON), identifier)),
                opt(tag_token(TokenType::DOUBLE_COLON)),
                opt(tag_token(TokenType::COLON)),
            ))),
        ),
        |(first, rest, opt, opt2)| {
            let mut path = vec![first];
            path.extend(rest);
            let mut range = path.first().unwrap().range().start.to(path
                .last()
                .unwrap()
                .range()
                .end);
            if opt.is_some() {
                range = range.start.to(opt.unwrap().1.end);
            }
            if opt2.is_some() {
                range = range.start.to(opt2.unwrap().1.end);
            }
            res_enum(NodeEnum::UseNode(UseNode {
                ids: path,
                range,
                complete: opt.is_none() && opt2.is_none(),
                singlecolon: opt2.is_some(),
            }))
        },
    )(input)
}

#[test_parser("return 1;")]
#[test_parser("return 1.1;")]
#[test_parser("return true;")]
#[test_parser("return;")]
#[test_parser("return a;")]
#[test_parser("return 1 + 2;")]
#[test_parser_error("return a = 2;")]
// ```
// return_statement = "return" logic_exp newline ;
// ```
pub fn return_statement(input: Span) -> IResult<Span, Box<NodeEnum>> {
    delspace(map_res(
        tuple((
            tag_token(TokenType::RETURN),
            opt(logic_exp),
            tag_token(TokenType::SEMI),
        )),
        |((_, range), val, _)| {
            if let Some(val) = val {
                let range = val.range();
                res_enum(
                    RetNode {
                        value: Some(val),
                        range,
                    }
                    .into(),
                )
            } else {
                res_enum(RetNode { value: None, range }.into())
            }
        },
    ))(input)
}

#[test_parser(
    "if a > 1 { 
    a = 1;
} else {
    a = 2;
}"
)]
#[test_parser(
    "if true {
    a = 1;
} else if false {
    a = 2;
} else {
    a = 3;
}"
)]
#[test_parser_error(
    "if true {
    a = 1;
} else if false {
    a = 2;
} else {
    a = 3;
} else {
    a = 4;
}"
)]
/// ```ebnf
/// if_statement = "if" logic_exp statement_block ("else" (if_statement | statement_block))? ;
/// ```
pub fn if_statement(input: Span) -> IResult<Span, Box<NodeEnum>> {
    map_res(
        delspace(tuple((
            tag_token(TokenType::IF),
            logic_exp,
            statement_block,
            opt(preceded(
                tag_token(TokenType::ELSE),
                alt((
                    if_statement,
                    map_res(statement_block, |n| res_enum(n.into())),
                )),
            )),
        ))),
        |(_, cond, then, els)| {
            let mut range = cond.range().start.to(then.range.end);
            if let Some(el) = &els {
                range = range.start.to(el.range().end);
            }
            res_enum(
                IfNode {
                    cond,
                    then: Box::new(then.into()),
                    els,
                    range,
                }
                .into(),
            )
        },
    )(input)
}
#[test_parser(
    "while true {
    let a = b;
}"
)]
#[test_parser(
    "while true {
    let a = b;
}
"
)]
/// ```ebnf
/// while_statement = "while" logic_exp statement_block ;
/// ```
pub fn while_statement(input: Span) -> IResult<Span, Box<NodeEnum>> {
    map_res(
        delspace(tuple((
            tag_token(TokenType::WHILE),
            alt_except(
                logic_exp,
                "{",
                "failed to parse while condition",
                ErrorCode::WHILE_CONDITION_MUST_BE_BOOL,
            ),
            statement_block,
        ))),
        |(_, cond, body)| {
            let range = cond.range().start.to(body.range.end);
            res_enum(
                WhileNode {
                    cond,
                    body: Box::new(body),
                    range,
                }
                .into(),
            )
        },
    )(input)
}

#[test_parser(
    " for ;true; {
    let a = b;
}"
)]
#[test_parser(
    "for;true; {
    let a = b;
}"
)]
#[test_parser(
    "for i = 0; i < 3; i = i + 1 {
    b = c + i;
}"
)]
#[test_parser(
    "for i = 1; i <= 5; i = i + 1{
    b = b + 1;
}"
)]
#[test_parser(
    "for let i = 0; i < 5; i = i + 1{
                
    }"
)]

/// ```enbf
/// for_statement = "for" (assignment | new_variable) ";" logic_exp ";" assignment statement_block;
/// ```
pub fn for_statement(input: Span) -> IResult<Span, Box<NodeEnum>> {
    map_res(
        delspace(tuple((
            tag_token(TokenType::FOR),
            opt(alt((assignment, new_variable))),
            tag_token(TokenType::SEMI),
            logic_exp,
            tag_token(TokenType::SEMI),
            opt(assignment),
            statement_block,
        ))),
        |(_, pre, _, cond, _, opt, body)| {
            let mut range = cond.range().start.to(body.range.end);
            if let Some(pre) = &pre {
                range = range.end.from(pre.range().start);
            }
            res_enum(
                ForNode {
                    pre,
                    cond,
                    opt,
                    body: Box::new(body),
                    range,
                }
                .into(),
            )
        },
    )(input)
}

pub fn empty_statement(input: Span) -> IResult<Span, Box<NodeEnum>> {
    map_res(tag_token(TokenType::SEMI), |_| {
        res_enum(
            EmptyNode {
                range: Range::new(input, input),
            }
            .into(),
        )
    })(input)
}

pub fn comment(input: Span) -> IResult<Span, Box<NodeEnum>> {
    map_res(
        delimited(tag("//"), take_until("\n"), tag("\n")),
        |c: LocatedSpan<&str>| {
            res_enum(
                CommentNode {
                    comment: c.to_string(),
                    range: Range::new(input, c.take_split(c.len()).0),
                }
                .into(),
            )
        },
    )(input)
}

#[test_parser("{let a = 1;}")]
#[test_parser("{}")]
#[test_parser(
    "{

}"
)]
pub fn statement_block(input: Span) -> IResult<Span, StatementsNode> {
    delspace(delimited(
        del_newline_or_space!(tag_token(TokenType::LBRACE)),
        statements,
        del_newline_or_space!(tag_token(TokenType::RBRACE)),
    ))(input)
}
/// # semi_statement
/// 将原始parser接上一个分号
///
/// 对缺少分号的情况能自动进行错误容忍
///
/// 所有分号结尾的statement都应该使用这个宏来处理分号
macro_rules! semi_statement {
    ($e:expr) => {
        alt((terminated($e, tag_token(TokenType::SEMI)), map_res(tuple(($e,recognize(many0(alt((tag("\n"), tag("\r\n"), tag(" "), tag("\t"))))))), |(node,e)|{
            let range = node.range();
            let r = Range::new(e,e);
            res_enum(STErrorNode{
                range: range,
                st: node,
                err:ErrorNode{
                    range: r,//Range{start: range.end, end: range.end},
                    msg: "missing semi".to_string(),
                    code: ErrorCode::MISSING_SEMI,
                    src:"".to_string(),
                },
            }.into())
        })))
    };
}

/// ```ebnf
/// statement =
/// | new_variable newline
/// | assignment newline
/// | if_statement
/// | while_statement
/// | for_statement
/// | break_statement
/// | continue_statement
/// | return_statement
/// | newline
/// ;
/// ```
pub fn statement(input: Span) -> IResult<Span, Box<NodeEnum>> {
    delspace(alt((
        semi_statement!(new_variable),
        semi_statement!(assignment),
        if_statement,
        while_statement,
        for_statement,
        break_statement,
        continue_statement,
        return_statement,
        semi_statement!(function_call),
        semi_statement!(take_exp), // for completion
        empty_statement,
        comment,
        except(
            "\n\r}",
            "failed to parse statement",
            ErrorCode::SYNTAX_ERROR_STATEMENT,
        ),
    )))(input)
}

enum TopLevel {
    StructDef(StructDefNode),
    FuncDef(FuncDefNode),
    GlobalDef(GlobalNode),
    Common(Box<NodeEnum>),
    Use(Box<NodeEnum>),
}

fn top_level_statement(input: Span) -> IResult<Span, Box<TopLevel>> {
    delspace(alt((
        del_newline_or_space!(function_def),
        del_newline_or_space!(struct_def),
        map_res(
            del_newline_or_space!(semi_statement!(global_variable)),
            |node| {
                Ok::<_, Error>(Box::new(if let NodeEnum::Global(g) = *node {
                    TopLevel::GlobalDef(g)
                } else {
                    TopLevel::Common(node)
                }))
            },
        ),
        map_res(del_newline_or_space!(comment), |c| {
            Ok::<_, Error>(Box::new(TopLevel::Common(c)))
        }),
        map_res(del_newline_or_space!(semi_statement!(use_statement)), |c| {
            Ok::<_, Error>(Box::new(TopLevel::Use(c)))
        }),
        map_res(
            del_newline_or_space!(except(
                "\n\r",
                "failed to parse top level statement",
                ErrorCode::SYNTAX_ERROR_TOP_STATEMENT
            )),
            |e| Ok::<_, Error>(Box::new(TopLevel::Common(e))),
        ),
    )))(input)
}

pub fn statements(input: Span) -> IResult<Span, StatementsNode> {
    map_res(many0(del_newline_or_space!(statement)), |v| {
        let mut range = Range::new(input, input);
        let la = v.last();
        if let Some(la) = la {
            range = range.start.to(la.range().end);
        }
        Ok::<_, Error>(StatementsNode {
            statements: v,
            range,
        })
    })(input)
}

pub fn program(input: Span) -> IResult<Span, Box<NodeEnum>> {
    let old = input;
    let mut input = input;
    let mut nodes = vec![];
    let mut structs = vec![];
    let mut fntypes = vec![];
    let mut globaldefs = vec![];
    let mut uses = vec![];
    loop {
        let top = top_level_statement(input);
        if let Ok((i, t)) = top {
            match *t {
                TopLevel::FuncDef(f) => {
                    fntypes.push(f.typenode.clone());
                    nodes.push(Box::new(f.into()));
                }
                TopLevel::StructDef(s) => {
                    structs.push(s.clone());
                    nodes.push(Box::new(s.into()));
                }
                TopLevel::Common(c) => {
                    nodes.push(c);
                }
                TopLevel::GlobalDef(g) => {
                    globaldefs.push(g.clone());
                    nodes.push(Box::new(g.into()));
                }
                TopLevel::Use(b) => {
                    uses.push(b.clone());
                    nodes.push(b);
                }
            }
            input = i;
        } else if let Err(err) = top {
            let e: Result<
                (LocatedSpan<&str>, LocatedSpan<&str>),
                nom::Err<nom::error::Error<Span>>,
            > = eof(input);
            if e.is_ok() {
                break;
            }
            return Err(err);
        }
    }
    let node: Box<NodeEnum> = Box::new(
        ProgramNode {
            nodes,
            structs,
            fntypes,
            globaldefs,
            range: Range::new(old, input),
            uses,
        }
        .into(),
    );
    Ok((input, node))
}

#[test_parser("let a = 1")]
pub fn new_variable(input: Span) -> IResult<Span, Box<NodeEnum>> {
    delspace(preceded(
        tag_token(TokenType::LET),
        alt((
            map_res(
                tuple((identifier, tag_token(TokenType::ASSIGN), logic_exp)),
                |(a, _, v)| {
                    let range = a.range().start.to(v.range().end);
                    res_enum(
                        DefNode {
                            var: *a,
                            tp: None,
                            exp: Some(v),
                            range,
                        }
                        .into(),
                    )
                },
            ),
            map_res(
                tuple((identifier, tag_token(TokenType::COLON), type_name)),
                |(a, _, tp)| {
                    let range = a.range().start.to(tp.range().end);
                    res_enum(
                        DefNode {
                            var: *a,
                            tp: Some(tp),
                            exp: None,
                            range,
                        }
                        .into(),
                    )
                },
            ),
        )),
    ))(input)
}

#[test_parser("const a = 1")]
fn global_variable(input: Span) -> IResult<Span, Box<NodeEnum>> {
    delspace(map_res(
        tuple((
            tag_token(TokenType::CONST),
            identifier,
            tag_token(TokenType::ASSIGN),
            logic_exp,
        )),
        |(_, var, _, exp)| {
            let range = var.range().start.to(exp.range().end);
            res_enum(
                GlobalNode {
                    var: *var,
                    exp,
                    range,
                }
                .into(),
            )
        },
    ))(input)
}

#[test_parser("a = 1")]
pub fn assignment(input: Span) -> IResult<Span, Box<NodeEnum>> {
    delspace(map_res(
        tuple((take_exp, tag_token(TokenType::ASSIGN), logic_exp)),
        |(left, _op, right)| {
            let range = left.range().start.to(right.range().end);
            res_enum(
                AssignNode {
                    var: left,
                    exp: right,
                    range,
                }
                .into(),
            )
        },
    ))(input)
}

#[test_parser(".10")]
#[test_parser("10.")]
#[test_parser("10.10")]
#[test_parser("10")]
pub fn number(input: Span) -> IResult<Span, Box<NodeEnum>> {
    let (input, _) = space0(input)?;
    let (re, value) = alt((
        map_res(float, |out| {
            Ok::<Num, Error>(Num::FLOAT(out.fragment().parse::<f64>().unwrap()))
        }),
        map_res(decimal, |out| {
            // TODO:err tolerate
            Ok::<Num, Error>(Num::INT(out.fragment().parse::<u64>().unwrap()))
        }),
    ))(input)?;
    let range = Range::new(input, re);
    let node = NumNode { value, range };
    Ok((re, Box::new(node.into())))
}

#[test_parser("a + 1")]
#[test_parser("a - 1")]
pub fn add_exp(input: Span) -> IResult<Span, Box<NodeEnum>> {
    parse_bin_ops!(mul_exp, PLUS, MINUS)(input)
}

#[test_parser("1 * 1")]
#[test_parser("1 / 1")]
pub fn mul_exp(input: Span) -> IResult<Span, Box<NodeEnum>> {
    parse_bin_ops!(unary_exp, MUL, DIV)(input)
}

#[test_parser("break;")]
pub fn break_statement(input: Span) -> IResult<Span, Box<NodeEnum>> {
    terminated(
        map_res(tag_token(TokenType::BREAK), |_| {
            res_enum(
                BreakNode {
                    range: Range::new(input, input),
                }
                .into(),
            )
        }),
        tag_token(TokenType::SEMI),
    )(input)
}
#[test_parser("continue;")]
pub fn continue_statement(input: Span) -> IResult<Span, Box<NodeEnum>> {
    terminated(
        map_res(tag_token(TokenType::CONTINUE), |_| {
            res_enum(
                ContinueNode {
                    range: Range::new(input, input),
                }
                .into(),
            )
        }),
        tag_token(TokenType::SEMI),
    )(input)
}

#[test_parser("a::a")]
#[test_parser("b::c::b")]
#[test_parser("a")]
#[test_parser("a:")]
#[test_parser("a::")]
fn extern_identifier(input: Span) -> IResult<Span, Box<NodeEnum>> {
    delspace(map_res(
        tuple((
            pair(
                identifier,
                many0(preceded(
                    tag_token(TokenType::DOUBLE_COLON),
                    delspace(identifier),
                )),
            ),
            opt(tag_token(TokenType::DOUBLE_COLON)), // 容忍未写完的语句
            opt(tag_token(TokenType::COLON)),        // 容忍未写完的语句
        )),
        |((a, mut ns), opt, opt2)| {
            ns.insert(0, a);
            let id = ns.pop().unwrap();
            let mut range = id.range();
            if opt.is_some() {
                range = range.start.to(opt.unwrap().1.end);
            }
            if opt2.is_some() {
                range = range.start.to(opt2.unwrap().1.end);
            }
            res_enum(
                ExternIDNode {
                    ns,
                    id,
                    range,
                    complete: opt.is_none() && opt2.is_none(),
                    singlecolon: opt2.is_some(),
                }
                .into(),
            )
        },
    ))(input)
}

#[test_parser("-1")]
#[test_parser("!a")]
#[test_parser_error("+a")]
pub fn unary_exp(input: Span) -> IResult<Span, Box<NodeEnum>> {
    delspace(alt((
        take_exp,
        map_res(
            tuple((
                alt((tag_token(TokenType::MINUS), tag_token(TokenType::NOT))),
                take_exp,
            )),
            |((op, _), exp)| {
                let range = exp.range();
                res_enum(UnaryOpNode { op, exp, range }.into())
            },
        ),
    )))(input)
}
#[test_parser("a>b")]
#[test_parser("a>=b")]
#[test_parser("a<b")]
#[test_parser("a<=b")]
#[test_parser("a==b")]
#[test_parser("a!=b")]
pub fn compare_exp(input: Span) -> IResult<Span, Box<NodeEnum>> {
    parse_bin_ops!(add_exp, GEQ, LEQ, NE, EQ, LESS, GREATER)(input)
}
#[test_parser("a&&b")]
#[test_parser("a||b")]
pub fn logic_exp(input: Span) -> IResult<Span, Box<NodeEnum>> {
    parse_bin_ops!(compare_exp, AND, OR)(input)
}
pub fn identifier(input: Span) -> IResult<Span, Box<VarNode>> {
    delspace(map_res(
        recognize(pair(
            alt((alpha1::<Span, nom::error::Error<Span>>, tag("_"))),
            many0_count(alt((alphanumeric1, tag("_")))),
        )),
        |out| {
            let a = TOKEN_STR_MAP.get(out.fragment());
            if a.is_some() {
                return Err(Error {});
            }
            Ok(Box::new(VarNode {
                name: out.to_string(),
                range: Range::new(out, out.take_split(out.len()).0),
            }))
        },
    ))(input)
}
pub fn primary_exp(input: Span) -> IResult<Span, Box<NodeEnum>> {
    delspace(alt((
        array_element,
        number,
        bool_const,
        delimited(
            tag_token(TokenType::LPAREN),
            logic_exp,
            tag_token(TokenType::RPAREN),
        ),
        function_call,
        struct_init,
        array_init,
        extern_identifier,
    )))(input)
}
#[test_parser("true")]
#[test_parser("false")]
#[test_parser_error("tru")]
#[test_parser_error("fales")]
fn bool_const(input: Span) -> IResult<Span, Box<NodeEnum>> {
    alt((
        map_res(tag("true"), |out| {
            res_enum(
                BoolConstNode {
                    value: true,
                    range: Range::new(input, out),
                }
                .into(),
            )
        }),
        map_res(tag("false"), |out| {
            res_enum(
                BoolConstNode {
                    value: false,
                    range: Range::new(input, out),
                }
                .into(),
            )
        }),
    ))(input)
}
fn float(input: Span) -> IResult<Span, Span> {
    alt((
        // Case one: .42
        recognize(tuple((
            char('.'),
            decimal,
            opt(tuple((
                one_of("eE"),
                opt(alt((
                    tag_token(TokenType::PLUS),
                    tag_token(TokenType::MINUS),
                ))),
                decimal,
            ))),
        ))), // Case two: 42e42 and 42.42e42
        recognize(tuple((
            decimal,
            opt(preceded(char('.'), decimal)),
            one_of("eE"),
            opt(alt((
                tag_token(TokenType::PLUS),
                tag_token(TokenType::MINUS),
            ))),
            decimal,
        ))), // Case three: 42. and 42.42
        recognize(tuple((decimal, char('.'), opt(decimal)))),
    ))(input)
}

fn type_name(input: Span) -> IResult<Span, Box<TypeNodeEnum>> {
    delspace(alt((basic_type, array_type)))(input)
}

#[test_parser("kfsh")]
<<<<<<< HEAD
#[test_parser("&kfsh")]
fn basic_type(input: Span) -> IResult<Span, Box<TypeNodeEnum>> {
    delspace(map_res(
        tuple((
            del_newline_or_space!(opt(tag_token(TokenType::REF))),
            extern_identifier,
        )),
        |(is_ref, exid)| {
            let exid = match *exid {
                NodeEnum::ExternIDNode(exid) => exid,
                _ => unreachable!(),
            };
            let range = exid.range;
            Ok::<_, Error>(Box::new(TypeNodeEnum::BasicTypeNode(TypeNameNode {
                id: Some(exid),
                is_ref: is_ref.is_some(),
                range,
            })))
        },
    ))(input)
=======
fn type_name(input: Span) -> IResult<Span, Box<TypeNameNode>> {
    delspace(map_res(tuple((extern_identifier,)), |(exid,)| {
        let exid = match *exid {
            NodeEnum::ExternIDNode(exid) => exid,
            _ => unreachable!(),
        };
        let range = exid.range;
        res_box(Box::new(TypeNameNode {
            id: Some(exid),
            range,
        }))
    }))(input)
>>>>>>> 21b6a64b
}

#[test_parser("myname: int")]
fn typed_identifier(input: Span) -> IResult<Span, Box<TypedIdentifierNode>> {
    delspace(map_res(
        tuple((
            identifier,
            tag_token(TokenType::COLON),
            opt(type_name),
            opt(comment),
        )),
        |(id, _, type_name, d)| {
            let mut range = id.range;
            let mut tprange = range;
            tprange.end.column += 1;
            tprange.start = tprange.end;
            let mut tp = Box::new(TypeNodeEnum::BasicTypeNode(TypeNameNode {
                id: None,
                range: tprange,
<<<<<<< HEAD
                is_ref: false,
            }));
=======
            });
>>>>>>> 21b6a64b

            let mut doc = None;
            if let Some(d1) = d {
                if let NodeEnum::Comment(d1) = *d1 {
                    doc = Some(d1);
                }
            }

            if let Some(type_name) = type_name {
                range = id.range.start.to(type_name.range().end);
                tp = type_name;
            }

            res_box(Box::new(TypedIdentifierNode {
                id: *id,
                tp,
                doc,
                range,
            }))
        },
    ))(input)
}

/// ```ebnf
/// function_def = "fn" identifier "(" (typed_identifier (","typed_identifier)*)? ")" type_name (statement_block | newline) ;
/// ```
#[test_parser(
    "fn f(  x: int, y  : int  ) int {
        x = x+1;
        return 0;
    }
    "
)]
#[test_parser("fn   f (x: int ,\n y: int) int;")]
#[test_parser(
    "fn f(x: int) int {
        x = x+1;
        call();
        return 0;
    }
    "
)]
#[test_parser("             fn     f(x    :  int)    int;")]
#[test_parser(
    "fn f() int {
        x = x+1;
        return 0;
    }
    "
)]
#[test_parser("fn f( \n) int;")]
fn function_def(input: Span) -> IResult<Span, Box<TopLevel>> {
    map_res(
        tuple((
            many0(comment),
            tag_token(TokenType::FN),
            identifier,
            tag_token(TokenType::LPAREN),
            del_newline_or_space!(opt(tuple((
                del_newline_or_space!(typed_identifier),
                many0(preceded(
                    tag_token(TokenType::COMMA),
                    del_newline_or_space!(typed_identifier)
                )),
            )))),
            tag_token(TokenType::RPAREN),
            type_name,
            alt((
                map_res(statement_block, |b| Ok::<_, Error>(Some(b))),
                map_res(tag_token(TokenType::SEMI), |_| Ok::<_, Error>(None)),
            )),
        )),
        |(doc, _, id, _, paras, _, ret, body)| {
            let mut paralist = vec![];
            let range = id.range;
            if let Some(para) = paras {
                paralist.push(para.0);
                paralist.extend(para.1);
            }
            let node = FuncDefNode {
                typenode: FuncTypeNode {
                    id: id.name,
                    paralist,
                    ret,
                    range,
                    doc,
                    declare: body.is_none(),
                },
                body,
                range,
            };
            Ok::<_, Error>(Box::new(TopLevel::FuncDef(node)))
        },
    )(input)
}

#[test_parser("     x    (   1\n,0             ,\n       1      )")]
#[test_parser("     x    (   x)")]
pub fn function_call(input: Span) -> IResult<Span, Box<NodeEnum>> {
    delspace(map_res(
        tuple((
            extern_identifier,
            tag_token(TokenType::LPAREN),
            opt(tuple((
                del_newline_or_space!(logic_exp),
                many0(preceded(
                    tag_token(TokenType::COMMA),
                    del_newline_or_space!(logic_exp),
                )),
            ))),
            tag_token(TokenType::RPAREN),
        )),
        |(id, _, paras, _)| {
            let range = id.range();
            let id = match *id {
                NodeEnum::ExternIDNode(id) => id,
                _ => unreachable!(),
            };
            let mut paralist = vec![];
            if let Some(paras) = paras {
                paralist.push(paras.0);
                paralist.extend(paras.1);
            }
            res_enum(
                FuncCallNode {
                    id,
                    paralist,
                    range,
                }
                .into(),
            )
        },
    ))(input)
}

#[test_parser("a.b.c")]
fn take_exp(input: Span) -> IResult<Span, Box<NodeEnum>> {
    let re = delspace(tuple((
        primary_exp,
        many0(preceded(tag_token(TokenType::DOT), identifier)),
    )))(input);
    if let Err(e) = re {
        return Err(e);
    }
    let (mut input, (a, b)) = re.unwrap();
    let r = a.range();
    let mut node = TakeOpNode {
        head: a,
        ids: Vec::new(),
        range: r,
        complete: true,
    };
    let re = take_utf8_split(&input);
    if re.1.to_string().as_str() == "." {
        input = re.0;
        node.complete = false;
        node.range.end.column += 1;
    }
    if b.is_empty() {
        return Ok((input, box_node(node.into())));
    }
    node.range = r.start.to(b.last().unwrap().range().end);
    if !node.complete {
        node.range.end.column += 1;
    }
    node.ids = b;

    Ok((input, box_node(node.into())))
}

#[test_parser(
    "struct mystruct {
    myname: int;//123
    myname2: int;
}"
)]
fn struct_def(input: Span) -> IResult<Span, Box<TopLevel>> {
    map_res(
        tuple((
            many0(comment),
            tag_token(TokenType::STRUCT),
            identifier,
            del_newline_or_space!(tag_token(TokenType::LBRACE)),
            many0(tuple((
                del_newline_or_space!(typed_identifier),
                opt(tag_token(TokenType::SEMI)),
                opt(comment),
            ))),
            del_newline_or_space!(tag_token(TokenType::RBRACE)),
        )),
        |(doc, _, id, _, fields, _)| {
            let range = id.range;
            let mut fieldlist = vec![];
            for mut f in fields {
                f.0.doc = None;
                if let Some(c) = &f.2 {
                    if let NodeEnum::Comment(c) = *c.clone() {
                        f.0.doc = Some(c);
                    }
                }
                fieldlist.push((f.0.clone(), f.1.is_some()));
            }
            Ok::<_, Error>(Box::new(TopLevel::StructDef(StructDefNode {
                doc,
                id: id.name,
                fields: fieldlist,
                range,
            })))
        },
    )(input)
}

#[test_parser("a : 1,")]
/// ```enbf
/// struct_init_field = identifier ":" logic_exp "," ;
/// ```
/// special: del newline or space
fn struct_init_field(input: Span) -> IResult<Span, Box<NodeEnum>> {
    del_newline_or_space!(map_res(
        tuple((
            identifier,
            tag_token(TokenType::COLON),
            logic_exp,
            opt(tag_token(TokenType::COMMA))
        )),
        |(id, _, exp, has_comma)| {
            let range = id.range.start.to(exp.range().end);
            res_enum(
                StructInitFieldNode {
                    id: *id,
                    exp,
                    range,
                    has_comma: has_comma.is_some(),
                }
                .into(),
            )
        },
    ))(input)
}

#[test_parser("a{a : 1,}")]
#[test_parser("a{a : 1,b:2,}")]
#[test_parser("a{}")]
/// ```enbf
/// struct_init = type_name "{" struct_init_field "}" ;
/// ```
fn struct_init(input: Span) -> IResult<Span, Box<NodeEnum>> {
    map_res(
        tuple((
            type_name,
            tag_token(TokenType::LBRACE),
            many0(struct_init_field),
            tag_token(TokenType::RBRACE),
        )),
        |(name, _, fields, _)| {
            let range;
            if let Some(last) = fields.last() {
                range = name.range().start.to(last.range().end);
            } else {
                range = name.range();
            }
            res_enum(
                StructInitNode {
                    tp: name,
                    fields,
                    range,
                }
                .into(),
            )
        },
    )(input)
}

fn array_type(input: Span) -> IResult<Span, Box<TypeNodeEnum>> {
    map_res(
        tuple((
            tag_token(TokenType::LBRACKET),
            type_name,
            tag_token(TokenType::MUL),
            number,
            tag_token(TokenType::RBRACKET),
        )),
        |(_, tp, _, size, _)| {
            let range = size.range().start.to(tp.range().end);

            Ok::<_, Error>(Box::new(TypeNodeEnum::ArrayTypeNode(
                ArrayTypeNameNode {
                    id: tp,
                    size,
                    range,
                }
                .into(),
            )))
        },
    )(input)
}

fn array_init(input: Span) -> IResult<Span, Box<NodeEnum>> {
    map_res(
        tuple((
            tag_token(TokenType::LBRACKET),
            many0(terminated(logic_exp, tag_token(TokenType::COMMA))),
            tag_token(TokenType::RBRACKET),
        )),
        |(_, exps, _)| {
            let range;
            if let Some(last) = exps.last() {
                range = last.range().start.to(last.range().end);
            } else {
                range = Range::default();
            }
            res_enum(ArrayInitNode { exps, range }.into())
        },
    )(input)
}

/// ```ebnf
/// array_element = (function_call | extern_identifier) '[' logic_exp  ']' ;
/// ```
fn array_element(input: Span) -> IResult<Span, Box<NodeEnum>> {
    let re = delspace(tuple((
        alt((function_call, extern_identifier)),
        many0(delimited(
            tag_token(TokenType::LBRACKET),
            logic_exp,
            tag_token(TokenType::RBRACKET),
        )),
    )))(input);
    if let Err(e) = re {
        return Err(e);
    }
    let (input, (a, b)) = re.unwrap();
    let r = a.range();
    if b.is_empty() {
        return Ok((input, a.into()));
    }
    let mut arr_elem_node = ArrayElementNode {
        arr: a.into(),
        index: b[0].clone(),
        range: r.start.to(b[0].range().end),
    };
    for v in &b[1..] {
        arr_elem_node = ArrayElementNode {
            arr: box_node(arr_elem_node.into()),
            index: v.clone(),
            range: r.start.to(v.range().end),
        };
    }
    Ok((input, box_node(arr_elem_node.into())))
}

fn decimal(input: Span) -> IResult<Span, Span> {
    recognize(many1(terminated(one_of("0123456789"), many0(char('_')))))(input)
}
fn tag_token(token: TokenType) -> impl Fn(Span) -> IResult<Span, (TokenType, Range)> {
    move |input| {
        map_res(delspace(tag(token.get_str())), |_out: Span| {
            let end = _out.take_split(token.get_str().len()).0;
            Ok::<(TokenType, Range), Error>((token, Range::new(_out, end)))
        })(input)
    }
}
fn delspace<I, O, E, G>(parser: G) -> impl FnMut(I) -> IResult<I, O, E>
where
    G: Parser<I, O, E>,
    E: ParseError<I>,
    I: InputTakeAtPosition,
    <I as InputTakeAtPosition>::Item: AsChar + Clone,
{
    delimited(space0, parser, space0)
}

pub fn take_utf8_split<'a>(sp: &Span<'a>) -> (Span<'a>, Span<'a>) {
    let mut i = 1;
    let l = sp.len();
    if l == 0 {
        return sp.take_split(0);
    }
    while !sp.is_char_boundary(i) {
        i = i + 1;
    }
    sp.take_split(i)
}<|MERGE_RESOLUTION|>--- conflicted
+++ resolved
@@ -819,7 +819,6 @@
 }
 pub fn primary_exp(input: Span) -> IResult<Span, Box<NodeEnum>> {
     delspace(alt((
-        array_element,
         number,
         bool_const,
         delimited(
@@ -827,6 +826,7 @@
             logic_exp,
             tag_token(TokenType::RPAREN),
         ),
+        array_element,
         function_call,
         struct_init,
         array_init,
@@ -893,15 +893,10 @@
 }
 
 #[test_parser("kfsh")]
-<<<<<<< HEAD
-#[test_parser("&kfsh")]
 fn basic_type(input: Span) -> IResult<Span, Box<TypeNodeEnum>> {
     delspace(map_res(
-        tuple((
-            del_newline_or_space!(opt(tag_token(TokenType::REF))),
-            extern_identifier,
-        )),
-        |(is_ref, exid)| {
+        extern_identifier,
+        |exid| {
             let exid = match *exid {
                 NodeEnum::ExternIDNode(exid) => exid,
                 _ => unreachable!(),
@@ -909,25 +904,10 @@
             let range = exid.range;
             Ok::<_, Error>(Box::new(TypeNodeEnum::BasicTypeNode(TypeNameNode {
                 id: Some(exid),
-                is_ref: is_ref.is_some(),
                 range,
             })))
         },
     ))(input)
-=======
-fn type_name(input: Span) -> IResult<Span, Box<TypeNameNode>> {
-    delspace(map_res(tuple((extern_identifier,)), |(exid,)| {
-        let exid = match *exid {
-            NodeEnum::ExternIDNode(exid) => exid,
-            _ => unreachable!(),
-        };
-        let range = exid.range;
-        res_box(Box::new(TypeNameNode {
-            id: Some(exid),
-            range,
-        }))
-    }))(input)
->>>>>>> 21b6a64b
 }
 
 #[test_parser("myname: int")]
@@ -947,12 +927,7 @@
             let mut tp = Box::new(TypeNodeEnum::BasicTypeNode(TypeNameNode {
                 id: None,
                 range: tprange,
-<<<<<<< HEAD
-                is_ref: false,
             }));
-=======
-            });
->>>>>>> 21b6a64b
 
             let mut doc = None;
             if let Some(d1) = d {
@@ -1274,8 +1249,8 @@
 /// ```
 fn array_element(input: Span) -> IResult<Span, Box<NodeEnum>> {
     let re = delspace(tuple((
-        alt((function_call, extern_identifier)),
-        many0(delimited(
+        alt((function_call, extern_identifier)),//TODO: support take_exp
+        many1(delimited(
             tag_token(TokenType::LBRACKET),
             logic_exp,
             tag_token(TokenType::RBRACKET),
@@ -1286,9 +1261,6 @@
     }
     let (input, (a, b)) = re.unwrap();
     let r = a.range();
-    if b.is_empty() {
-        return Ok((input, a.into()));
-    }
     let mut arr_elem_node = ArrayElementNode {
         arr: a.into(),
         index: b[0].clone(),
