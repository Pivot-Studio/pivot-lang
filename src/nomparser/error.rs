--- conflicted
+++ resolved
@@ -16,13 +16,8 @@
 pub fn except<'a, E: ParseError<Span<'a>> + FromExternalError<Span<'a>, std::fmt::Error>>(
     except: &'static str,
     msg: &'static str,
-<<<<<<< HEAD
-    code: crate::ast::error::ErrorCode,
+    code: crate::ast::diag::ErrorCode,
 ) -> impl FnMut(Span<'a>) -> IResult<Span<'a>, Box<NodeEnum>, E> {
-=======
-    code: crate::ast::diag::ErrorCode,
-) -> impl FnMut(Span<'a>) -> IResult<Span<'a>, Box<dyn Node>, E> {
->>>>>>> 880e148f
     move |i| {
         let (mut i, sp) = recognize(is_not(Span::from(except)))(i)?;
         let mut r = vec![];
@@ -70,13 +65,8 @@
     parser: F,
     ex: &'static str,
     msg: &'static str,
-<<<<<<< HEAD
-    code: crate::ast::error::ErrorCode,
+    code: crate::ast::diag::ErrorCode,
 ) -> impl FnMut(Span<'a>) -> IResult<Span<'a>, Box<NodeEnum>, E>
-=======
-    code: crate::ast::diag::ErrorCode,
-) -> impl FnMut(Span<'a>) -> IResult<Span<'a>, Box<dyn Node>, E>
->>>>>>> 880e148f
 where
     E: ParseError<Span<'a>> + FromExternalError<Span<'a>, std::fmt::Error>,
     F: FnMut(Span<'a>) -> IResult<Span<'a>, Box<NodeEnum>, E>,
