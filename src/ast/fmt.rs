use crate::{ast::node::Num, utils::read_config::enter};

use super::{
    node::{
        comment::CommentNode,
        control::{BreakNode, ContinueNode, ForNode, IfNode, WhileNode},
        error::{ErrorNode, StErrorNode},
        function::{FuncCallNode, FuncDefNode},
        global::GlobalNode,
        implement::ImplNode,
<<<<<<< HEAD
        interface::TraitDefNode,
        macro_nodes::{MacroCallNode, MacroLoopStatementNode, MacroNode, MacroRuleNode},
=======
        interface::{TraitBoundNode, TraitDefNode},
>>>>>>> 4924abf9
        operator::{BinOpNode, TakeOpNode, UnaryOpNode},
        pkg::{ExternIdNode, UseNode},
        pointer::{PointerOpEnum, PointerOpNode},
        primary::{
            ArrayElementNode, BoolConstNode, NumNode, ParanthesesNode, PrimaryNode, VarNode,
        },
        print_params,
        program::ProgramNode,
        ret::RetNode,
        statement::{AssignNode, DefNode, EmptyNode, StatementsNode},
        string_literal::StringNode,
        types::{
            ArrayInitNode, ArrayTypeNameNode, GenericDefNode, GenericParamNode, PointerTypeNode,
            StructDefNode, StructInitFieldNode, StructInitNode, TypeNameNode, TypedIdentifierNode,
        },
        FmtTrait, NodeEnum, TypeNodeEnum,
    },
    tokens::TokenType,
};

#[derive(Clone)]
pub struct FmtBuilder {
    buf: String,
    tabs: usize,
    prefix: &'static str,
}

impl FmtBuilder {
    pub fn new() -> Self {
        FmtBuilder {
            buf: String::new(),
            tabs: 0,
            prefix: "    ",
        }
    }
    pub fn generate_node(node: &Box<TypeNodeEnum>) -> String {
        let mut b = FmtBuilder::new();
        node.format(&mut b);
        b.generate()
    }
    pub fn generate(&self) -> String {
        self.buf.clone()
    }
    pub fn add_tab(&mut self) {
        self.tabs += 1;
    }
    pub fn sub_tab(&mut self) {
        self.tabs -= 1;
    }
    pub fn prefix(&mut self) {
        self.buf.push_str(&self.prefix.repeat(self.tabs));
    }
    pub fn enter(&mut self) {
        self.buf.push_str(enter());
    }
    pub fn space(&mut self) {
        self.buf.push(' ');
    }
    pub fn colon(&mut self) {
        self.buf.push(':');
    }
    pub fn dbcolon(&mut self) {
        self.buf.push_str("::");
    }
    pub fn semicolon(&mut self) {
        self.buf.push(';');
    }
    pub fn comma(&mut self) {
        self.buf.push(',');
    }
    pub fn dot(&mut self) {
        self.buf.push('.');
    }
    pub fn l_paren(&mut self) {
        self.buf.push('(');
    }
    pub fn r_paren(&mut self) {
        self.buf.push(')');
    }
    pub fn l_bracket(&mut self) {
        self.buf.push('[');
    }
    pub fn r_bracket(&mut self) {
        self.buf.push(']');
    }
    pub fn l_brace(&mut self) {
        self.buf.push('{');
    }
    pub fn r_brace(&mut self) {
        self.buf.push('}');
    }
    pub fn l_angle_bracket(&mut self) {
        self.buf.push('<');
    }
    pub fn r_angle_bracket(&mut self) {
        self.buf.push('>');
    }
    pub fn parallel(&mut self) {
        self.buf.push('|');
    }
    pub fn underline(&mut self) {
        self.buf.push('_');
    }
    pub fn and(&mut self) {
        self.buf.push('&');
    }
    pub fn asterisk(&mut self) {
        self.buf.push('*');
    }
    pub fn equal(&mut self) {
        self.buf.push('=');
    }
    pub fn token(&mut self, token: &str) {
        self.buf.push_str(token);
    }
    // parse nodes
    pub fn parse_program_node(&mut self, node: &ProgramNode) {
        for statement in &node.nodes {
            statement.format(self);
        }
    }
    pub fn parse_var_node(&mut self, node: &VarNode) {
        self.token(&node.name);
    }
    pub fn parse_use_node(&mut self, node: &UseNode) {
        self.token("use");
        self.space();
        for (i, id) in node.ids.iter().enumerate() {
            id.format(self);
            if i != node.ids.len() - 1 {
                self.dbcolon();
            }
        }
        self.semicolon();
        self.enter();
    }
    pub fn parse_extern_id_node(&mut self, node: &ExternIdNode) {
        for (i, id) in node.ns.iter().enumerate() {
            id.format(self);
            if i != node.ns.len() {
                self.dbcolon();
            }
        }
        node.id.format(self);
    }
    pub fn parse_array_type_name_node(&mut self, node: &ArrayTypeNameNode) {
        self.l_bracket();
        node.id.format(self);
        self.space();
        self.asterisk();
        self.space();
        node.size.format(self);
        self.r_bracket();
    }
    pub fn parse_type_name_node(&mut self, node: &TypeNameNode) {
        if let Some(id_node) = &node.id {
            id_node.format(self);
        }
        if let Some(generic_params) = &node.generic_params {
            generic_params.format(self);
        }
    }
    pub fn parse_typed_identifier_node(&mut self, node: &TypedIdentifierNode) {
        self.enter();
        self.prefix();
        self.token(node.id.name.as_str());
        self.colon();
        self.space();
        node.typenode.format(self);
        self.semicolon();
        if let Some(doc) = &node.doc {
            doc.format(self);
        }
    }
    pub fn parse_struct_def_node(&mut self, node: &StructDefNode) {
        for c in node.precom.iter() {
            c.format(self);
        }
        self.prefix();
        self.token("struct");
        self.space();
        self.token(node.id.name.as_str());
        if let Some(generics) = &node.generics {
            generics.format(self);
        }
        self.space();
        self.l_brace();
        self.add_tab();
        for (field, _i, modi) in &node.fields {
            if let Some((modi, _)) = modi {
                self.token(modi.get_str());
            }
            field.format(self);
        }
        self.enter();
        self.sub_tab();
        self.prefix();
        self.r_brace();
        self.enter();
        // 顶层节点加空格
        self.enter();
    }
    pub fn parse_pointer_type_node(&mut self, node: &PointerTypeNode) {
        self.asterisk();
        node.elm.format(self);
    }
    pub fn parse_struct_init_field_node(&mut self, node: &StructInitFieldNode) {
        self.prefix();
        self.token(&node.id.name);
        self.colon();
        self.space();
        node.exp.format(self);
    }

    pub fn parse_struct_init_node(&mut self, node: &StructInitNode) {
        node.typename.format(self);
        self.l_brace();
        let mut len = 0;
        if !node.fields.is_empty() {
            self.enter();
            self.add_tab();
            for field in &node.fields {
                len += 1;
                field.format(self);
                if len < node.fields.len() {
                    self.comma();
                }
                self.enter();
            }
            self.sub_tab();
            self.prefix();
        }
        self.r_brace();
    }
    pub fn parse_array_init_node(&mut self, node: &ArrayInitNode) {
        self.l_bracket();
        for (i, exp) in node.exps.iter().enumerate() {
            exp.format(self);
            if i != node.exps.len() - 1 {
                self.comma();
                self.space();
            }
        }
        self.r_bracket();
    }
    pub fn parse_generic_param_node(&mut self, node: &GenericParamNode) {
        self.l_angle_bracket();

        for (i, generic) in node.generics.iter().enumerate() {
            match generic {
                Some(n) => n.format(self),
                None => self.underline(),
            }
            if i != node.generics.len() - 1 {
                self.parallel();
            }
        }
        self.r_angle_bracket();
    }
    pub fn parse_def_node(&mut self, node: &DefNode) {
        self.token("let");
        self.space();
        node.var.format(self);
        if let Some(tp) = &node.tp {
            self.colon();
            self.space();
            tp.format(self);
        }
        if let Some(exp) = &node.exp {
            self.space();
            self.equal();
            self.space();
            exp.format(self);
        }
    }
    pub fn parse_assign_node(&mut self, node: &AssignNode) {
        node.var.format(self);
        self.space();
        self.equal();
        self.space();
        node.exp.format(self);
    }

    pub fn parse_empty_node(&mut self, _node: &EmptyNode) {}
    pub fn parse_statements_node(&mut self, node: &StatementsNode) {
        self.enter();
        for statement in &node.statements {
            match &**statement {
                NodeEnum::Empty(_) => continue,
                _ => {}
            }
            self.prefix();
            statement.format(self);
            match &**statement {
                NodeEnum::For(_) | NodeEnum::While(_) | NodeEnum::If(_) | NodeEnum::Comment(_) => {}
                _ => {
                    self.semicolon();
                }
            }
            match &**statement {
                NodeEnum::Comment(_) => {}
                _ => {
                    self.enter();
                }
            }
        }
    }
    pub fn parse_ret_node(&mut self, node: &RetNode) {
        if let Some(value) = &node.value {
            self.token("return");
            self.space();
            value.format(self);
        } else {
            self.token("return");
        }
    }
    pub fn parse_primary_node(&mut self, node: &PrimaryNode) {
        node.value.format(self);
    }

    pub fn parse_array_element_node(&mut self, node: &ArrayElementNode) {
        node.arr.format(self);
        self.l_bracket();
        node.index.format(self);
        self.r_bracket();
    }
    pub fn parse_parantheses_node(&mut self, node: &ParanthesesNode) {
        self.l_paren();
        node.node.format(self);
        self.r_paren();
    }
    pub fn parse_pointer_op_node(&mut self, node: &PointerOpNode) {
        match node.op {
            PointerOpEnum::ADDR => self.and(),
            PointerOpEnum::DEREF => self.asterisk(),
        }
        node.value.format(self);
    }
    pub fn parse_unary_op_node(&mut self, node: &UnaryOpNode) {
        self.token(TokenType::get_str(&node.op.0));
        node.exp.format(self);
    }

    pub fn parse_bin_op_node(&mut self, node: &BinOpNode) {
        node.left.format(self);
        self.space();
        self.token(TokenType::get_str(&node.op.0));
        self.space();
        node.right.format(self);
    }
    pub fn parse_take_op_node(&mut self, node: &TakeOpNode) {
        node.head.format(self);
        for id in &node.field {
            self.dot();
            id.format(self);
        }
    }
    pub fn parse_impl_node(&mut self, node: &ImplNode) {
        self.token("impl");
        self.space();
        if node.impl_trait.is_some() {
            node.impl_trait.as_ref().unwrap().0.format(self);
            self.space();
            self.token("for");
            self.space();
        }
        node.target.format(self);
        self.space();
        self.l_brace();
        self.enter();
        self.add_tab();
        for method in &node.methods {
            method.format(self);
        }
        self.sub_tab();
        self.r_brace();
        self.enter();
        // 顶层节点加空格
        self.enter();
    }
    pub fn parse_global_node(&mut self, node: &GlobalNode) {
        self.token("const");
        self.space();
        node.var.format(self);
        self.space();
        self.equal();
        self.space();
        node.exp.format(self);
        self.semicolon();
        // 顶层节点加空格
        self.enter();
    }
    pub fn parse_func_call_node(&mut self, node: &FuncCallNode) {
        node.callee.format(self);
        if let Some(generic_params) = &node.generic_params {
            generic_params.format(self);
        }
        self.l_paren();
        if !node.paralist.is_empty() {
            let mut len = 0;
            for param in &node.paralist {
                len += 1;
                param.format(self);
                if len < node.paralist.len() {
                    self.comma();
                    self.space();
                }
            }
        }
        self.r_paren();
    }
    pub fn parse_func_def_node(&mut self, node: &FuncDefNode) {
        let paralist = &node.paralist;
        let params_print = print_params(paralist);
        // self.enter();
        for c in node.precom.iter() {
            self.prefix();
            c.format(self);
        }
        self.prefix();
        self.token("fn");
        self.space();
        self.token(node.id.name.split("::").last().unwrap());
        if let Some(generics) = &node.generics {
            generics.format(self);
        }
        self.l_paren();
        self.token(&params_print);
        self.r_paren();
        self.space();
        node.ret.format(self);
        match &node.body {
            Some(body) => {
                self.space();
                self.l_brace();
                self.add_tab();
                body.format(self);
                self.sub_tab();
                self.prefix();
                self.r_brace();
            }
            None => {
                self.semicolon();
            }
        }
        self.enter();
        // 顶层节点加空格
        self.enter();
    }
    pub fn parse_st_error_node(&mut self, node: &StErrorNode) {
        node.st.format(self);
    }
    pub fn parse_error_node(&mut self, node: &ErrorNode) {
        self.enter();
        self.token(&node.src);
        self.enter();
    }
    pub fn parse_if_node(&mut self, node: &IfNode) {
        // format_res.push_str(&prefix.repeat(tabs));
        self.token("if");
        self.space();
        node.cond.format(self);
        self.space();
        self.l_brace();
        if let Some(el) = &node.els {
            self.add_tab();
            node.then.format(self);
            self.sub_tab();
            self.prefix();
            self.r_brace();
            self.space();
            self.token("else");
            self.space();
            self.l_brace();
            self.add_tab();
            el.format(self);
            self.sub_tab();
            // if el_str.bytes().len() > 0 {
            //     self.prefix();
            // }
            self.prefix();
            self.r_brace();
        } else {
            self.add_tab();
            node.then.format(self);
            self.sub_tab();
            self.prefix();
            self.r_brace();
        }
    }
    pub fn parse_while_node(&mut self, node: &WhileNode) {
        self.token("while");
        self.space();
        node.cond.format(self);
        self.space();
        self.l_brace();
        self.add_tab();
        node.body.format(self);
        self.sub_tab();
        self.prefix();
        self.r_brace();
    }
    pub fn parse_for_node(&mut self, node: &ForNode) {
        self.token("for");
        self.space();
        if let Some(pre) = &node.pre {
            pre.format(self);
        }
        self.semicolon();
        self.space();
        node.cond.format(self);
        if let Some(opt) = &node.opt {
            self.semicolon();
            self.space();
            opt.format(self);
        }
        self.space();
        self.l_brace();
        self.add_tab();
        node.body.format(self);
        self.sub_tab();
        self.prefix();
        self.r_brace();
    }
    pub fn parse_comment_node(&mut self, node: &CommentNode) {
        if node.is_doc {
            self.token("///");
        } else {
            self.token("//");
        }
        self.token(&node.comment);
        self.enter();
    }
    pub fn parse_continue_node(&mut self, _node: &ContinueNode) {
        self.token("continue");
    }
    pub fn parse_break_node(&mut self, _node: &BreakNode) {
        self.token("break");
    }
    pub fn parse_bool_const_node(&mut self, node: &BoolConstNode) {
        self.token(node.value.to_string().as_str());
    }
    pub fn parse_num_node(&mut self, node: &NumNode) {
        if let Num::INT(x) = node.value {
            self.token(x.to_string().as_str());
        } else if let Num::FLOAT(x) = node.value {
            self.token(x.to_string().as_str());
        } else {
            panic!("not implemented")
        }
    }
    pub fn parse_generic_def_node(&mut self, node: &GenericDefNode) {
        self.l_angle_bracket();
        self.token(
            &node
                .generics
                .iter()
                .map(|g| g.name.clone())
                .collect::<Vec<_>>()
                .join("|"),
        );
        self.r_angle_bracket();
    }
    pub fn parse_string_node(&mut self, node: &StringNode) {
        self.token(&format!("{:?}", node.content));
    }
    pub fn parse_trait_def_node(&mut self, node: &TraitDefNode) {
        // for c in node.precom.iter() {
        //     c.format(self);
        // }
        self.prefix();
        self.token("trait");
        self.space();
        self.token(node.id.name.as_str());
        self.space();
        self.l_brace();
        self.enter();
        self.add_tab();
        for m in &node.methods {
            m.format(self);
        }
        self.sub_tab();
        self.prefix();
        self.r_brace();
        self.enter();
        // 顶层节点加空格
        self.enter();
    }
<<<<<<< HEAD
    pub fn parse_macro_node(&mut self, node: &MacroNode) {
        self.prefix();
        self.token("macro");
        self.space();
        self.token(node.id.name.as_str());
        self.space();
        self.l_brace();
        self.enter();
        self.add_tab();
        for m in &node.rules {
            m.format(self);
        }
        self.sub_tab();
        self.prefix();
        self.r_brace();
    }
    pub fn parse_macro_loop_statement_node(&mut self, node: &MacroLoopStatementNode) {
        self.token("$(");
        node.statements.format(self);
        self.token(")*");
    }
    pub fn parse_macro_rule_node(&mut self, node: &MacroRuleNode) {
        self.prefix();
        self.l_paren();
        for _e in &node.match_exp {
            todo!()
        }
        self.r_paren();
        self.space();
        self.token("=>");
        self.space();
        node.body.format(self);
        self.enter();
    }
    pub fn parse_macro_call_node(&mut self, node: &MacroCallNode) {
        node.callee.format(self);
        self.token("!");
        self.l_paren();
        self.token(&node.args);
        self.r_paren();
=======
    pub fn parse_trait_bound_node(&mut self, _node: &TraitBoundNode) {
        todo!()
>>>>>>> 4924abf9
    }
}<|MERGE_RESOLUTION|>--- conflicted
+++ resolved
@@ -8,12 +8,8 @@
         function::{FuncCallNode, FuncDefNode},
         global::GlobalNode,
         implement::ImplNode,
-<<<<<<< HEAD
-        interface::TraitDefNode,
         macro_nodes::{MacroCallNode, MacroLoopStatementNode, MacroNode, MacroRuleNode},
-=======
         interface::{TraitBoundNode, TraitDefNode},
->>>>>>> 4924abf9
         operator::{BinOpNode, TakeOpNode, UnaryOpNode},
         pkg::{ExternIdNode, UseNode},
         pointer::{PointerOpEnum, PointerOpNode},
@@ -602,7 +598,6 @@
         // 顶层节点加空格
         self.enter();
     }
-<<<<<<< HEAD
     pub fn parse_macro_node(&mut self, node: &MacroNode) {
         self.prefix();
         self.token("macro");
@@ -643,9 +638,7 @@
         self.l_paren();
         self.token(&node.args);
         self.r_paren();
-=======
     pub fn parse_trait_bound_node(&mut self, _node: &TraitBoundNode) {
         todo!()
->>>>>>> 4924abf9
     }
 }