--- conflicted
+++ resolved
@@ -1,11 +1,8 @@
 use super::ctx::Ctx;
-<<<<<<< HEAD
+use super::diag::ErrorCode;
 use super::plmod::Mod;
-=======
-use super::diag::ErrorCode;
 use super::tokens::TokenType;
 use crate::add_basic_types;
->>>>>>> 9bb77ad5
 use crate::ast::builder::IRBuilder;
 
 use crate::ast::builder::BuilderEnum;
@@ -692,7 +689,6 @@
 }
 
 impl STType {
-<<<<<<< HEAD
     fn implements(&self, tp: &PLType, plmod: &Mod) -> bool {
         plmod
             .impls
@@ -710,7 +706,7 @@
             }
         }
         false
-=======
+    }
     pub fn expect_field_pub(&self, ctx: &Ctx, f: &Field, range: Range) -> Result<(), PLDiag> {
         if self.path == ctx.plmod.path {
             return Ok(());
@@ -727,10 +723,6 @@
             )
         );
         Ok(())
-    }
-    pub fn implements(&self, tp: &PLType) -> bool {
-        self.impls.get(&tp.get_full_elm_name()).is_some()
->>>>>>> 9bb77ad5
     }
     fn implements_trait_curr_mod(&self, tp: &STType, plmod: &Mod) -> bool {
         let re = plmod
@@ -939,7 +931,6 @@
         ctx.add_type(name_in_map, pltype, range).unwrap();
     }
 }
-<<<<<<< HEAD
 macro_rules! generic_impl {
     ($($args:ident),*) => (
         $(
@@ -999,9 +990,6 @@
         )*
     );
 }
-=======
-
->>>>>>> 9bb77ad5
 generic_impl!(FNType, STType);
 #[derive(Debug, Clone, PartialEq, Eq)]
 pub struct PlaceHolderType {
