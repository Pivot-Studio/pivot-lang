--- conflicted
+++ resolved
@@ -211,26 +211,23 @@
         )
         .with_code(self.raw.code)
         .with_message(self.get_msg());
-<<<<<<< HEAD
-        let labels = vec![PLLabel {
-            range: self.raw.range,
-            file: path.to_string(),
-            txt: Some(("here".to_string(), vec![])),
-        }];
-=======
         let mut labels = vec![];
-        self.labels
+        self.raw
+            .labels
             .iter()
-            .find(|(r, p, _)| r.start == self.range.start && self.range.end == r.end && p == path)
+            .find(|label| {
+                label.range.start == self.raw.range.start
+                    && self.raw.range.end == label.range.end
+                    && label.file == path
+            })
             .or_else(|| {
-                labels.push((
-                    self.range,
-                    path.to_string(),
-                    Some(("here".to_string(), vec![])),
-                ));
+                labels.push(PLLabel {
+                    range: self.raw.range,
+                    file: path.to_string(),
+                    txt: Some(("here".to_string(), vec![])),
+                });
                 None
             });
->>>>>>> 943f7a17
 
         for label in labels.iter().chain(self.raw.labels.iter()) {
             let color = colors.next();
@@ -291,18 +288,9 @@
                 Some(PL_DIAG_SOURCE.to_string()),
                 ERR_MSG[&code].to_string(),
             ),
-<<<<<<< HEAD
-            DiagCode::Warn(code) => Diagnostic::new_with_code_number(
-                self.raw.range.to_diag_range(),
-                DiagnosticSeverity::WARNING,
-                code as i32,
-                Some(PL_DIAG_SOURCE.to_string()),
-                WARN_MSG[&code].to_string(),
-            ),
-=======
             DiagCode::Warn(code) => {
                 let mut warn = Diagnostic::new_with_code_number(
-                    self.range.to_diag_range(),
+                    self.raw.range.to_diag_range(),
                     DiagnosticSeverity::WARNING,
                     code as i32,
                     Some(PL_DIAG_SOURCE.to_string()),
@@ -316,7 +304,6 @@
                 }
                 warn
             }
->>>>>>> 943f7a17
         };
         let mut labels = vec![];
         self.raw.labels.iter().for_each(|label| {
