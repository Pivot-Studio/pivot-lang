--- conflicted
+++ resolved
@@ -68,11 +68,8 @@
     ARRAY_INDEX_MUST_BE_INT = "array index must be int",
     ARRAY_INDEX_OUT_OF_BOUNDS = "array index out of bounds",
     SIZE_MUST_BE_INT = "size must be int",
-<<<<<<< HEAD
-    TYPE_MISMATCH = "mismatch"
-=======
+    TYPE_MISMATCH = "mismatch",
     ILLEGAL_GET_FIELD_OPERATION = "illegal get field operation"
->>>>>>> 171d0a2c
 );
 macro_rules! define_warn {
     ($(
