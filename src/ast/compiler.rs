use crate::{ast::node::Node, lsp::mem_docs::MemDocsInput, nomparser::parse, Db};
use std::{cell::RefCell, fs, path::Path, time::Instant};

use colored::Colorize;
use inkwell::{
    context::Context,
    module::Module,
    targets::{FileType, InitializationConfig, Target, TargetMachine},
    OptimizationLevel,
};
use lsp_server::RequestId;
use std::process::Command;

use super::{
    accumulators::{Completions, Diagnostics, GotoDef, PLReferences, PLSemanticTokens},
    ctx::{self, create_ctx_info},
    range::Pos,
};

#[derive(Debug, Clone, Default, PartialEq, Eq, Hash)]
pub struct Options {
    pub verbose: bool,
    pub genir: bool,
    pub printast: bool,
    pub optimization: HashOptimizationLevel,
}

#[repr(u32)]
#[derive(Debug, PartialEq, Eq, Copy, Clone, Hash)]
pub enum HashOptimizationLevel {
    None = 0,
    Less = 1,
    Default = 2,
    Aggressive = 3,
}

impl Default for HashOptimizationLevel {
    /// Returns the default value for `OptimizationLevel`, namely `OptimizationLevel::Default`.
    fn default() -> Self {
        HashOptimizationLevel::Default
    }
}

impl HashOptimizationLevel {
    pub fn to_llvm(&self) -> OptimizationLevel {
        match self {
            HashOptimizationLevel::None => OptimizationLevel::None,
            HashOptimizationLevel::Less => OptimizationLevel::Less,
            HashOptimizationLevel::Default => OptimizationLevel::Default,
            HashOptimizationLevel::Aggressive => OptimizationLevel::Aggressive,
        }
    }
}

type MainFunc = unsafe extern "C" fn() -> i64;

pub fn get_target_machine(level: OptimizationLevel) -> TargetMachine {
    let triple = &TargetMachine::get_default_triple();
    let s1 = TargetMachine::get_host_cpu_name();
    let cpu = s1.to_str().unwrap();
    let s2 = TargetMachine::get_host_cpu_features();
    let features = s2.to_str().unwrap();
    Target::initialize_native(&InitializationConfig::default()).unwrap();
    let target = Target::from_triple(triple).unwrap();
    target
        .create_target_machine(
            triple,
            cpu,
            features,
            level,
            inkwell::targets::RelocMode::Static,
            inkwell::targets::CodeModel::Default,
        )
        .unwrap()
}

/// # ActionType
/// lsp action type
#[derive(Debug, Clone, PartialEq, Eq, Copy, Hash)]
pub enum ActionType {
    Completion,
    GotoDef,
    FindReferences,
    SemanticTokensFull,
    Diagnostic,
}

#[cfg(feature = "jit")]
pub fn run(p: &Path, opt: OptimizationLevel) {
    vm::gc::reg();
    let ctx = &Context::create();
    let re = Module::parse_bitcode_from_path(p, ctx).unwrap();
    let engine = re.create_jit_execution_engine(opt).unwrap();
    unsafe {
        let f = engine.get_function::<MainFunc>("main").unwrap();
        println!("ret = {}", f.call());
    }
}

#[salsa::tracked]
pub fn compile_dry(
    db: &dyn Db,
    docs: MemDocsInput,
    op: Options,
    sender: ActionType,
    completion: Option<(Pos, RequestId, Option<String>, ActionType)>,
) {
    let context = &Context::create();
    let filepath = Path::new(docs.file(db));
    let abs = fs::canonicalize(filepath).unwrap();
    let dir = abs.parent().unwrap().to_str().unwrap();
    let fname = abs.file_name().unwrap().to_str().unwrap();

    let (a, b, c, d, e, f) = create_ctx_info(context, dir, fname);
    let v = RefCell::new(Vec::new());
    let mut ctx = ctx::Ctx::new(
        context,
        &a,
        &b,
        &c,
        &d,
        &e,
        &f,
        abs.to_str().unwrap(),
        &v,
        Some(sender),
        completion,
    );
    let m = &mut ctx;
    let src = docs.get_file_content(db).unwrap();
    let parse_result = parse(db, src);
    if let Err(e) = parse_result {
        eprintln!("{}", e);
        return;
    }
    let mut node = parse_result.unwrap();
    if op.printast {
        node.print(0, true, vec![]);
    }

    _ = node.emit(m);
    for d in v.borrow().iter() {
        Diagnostics::push(db, d.get_diagnostic());
    }
    if let Some(c) = ctx.refs.take() {
        let c = c.borrow();
        for refe in c.iter() {
            PLReferences::push(db, refe.clone());
        }
    } else if let Some(c) = ctx.lspparams.take() {
        if c.3 == ActionType::SemanticTokensFull {
            let b = ctx.semantic_tokens_builder.borrow().build();
            PLSemanticTokens::push(db, b);
        }
    }
    let ci = ctx.completion_items.take();
    Completions::push(db, ci);
    if let Some(c) = ctx.goto_def.take() {
        GotoDef::push(db, c);
    }
}

#[salsa::tracked]
pub fn compile(db: &dyn Db, docs: MemDocsInput, out: String, op: Options) {
    let now = Instant::now();
    let context = &Context::create();
    let filepath = Path::new(docs.file(db));
    let abs = fs::canonicalize(filepath).unwrap();
    let dir = abs.parent().unwrap().to_str().unwrap();
    let fname = abs.file_name().unwrap().to_str().unwrap();

    let (a, b, c, d, e, f) = create_ctx_info(context, dir, fname);
    let v = RefCell::new(Vec::new());
    let mut ctx = ctx::Ctx::new(
        context,
        &a,
        &b,
        &c,
        &d,
        &e,
        &f,
        abs.to_str().unwrap(),
        &v,
        None,
        None,
    );
    let m = &mut ctx;
    let src = docs.get_file_content(db).unwrap();
    let parse_result = parse(db, src);
    if let Err(e) = parse_result {
        println!("{}", e);
        return;
    }
    let mut node = parse_result.unwrap();
    if op.printast {
        node.print(0, true, vec![]);
    }

    _ = node.emit(m);
    let errs = m.errs.borrow();
    if errs.len() > 0 {
        for e in errs.iter() {
            e.print();
        }
<<<<<<< HEAD
        if errs.len() == 1 {
            println!(
                "{}",
                format!("compile failed: there is {} error", errs.len()).bright_red()
            );
            return;
=======

        _ = node.emit(m);
        let errs = m.errs.borrow();
        let mut errs_num = 0;
        if errs.len() > 0 {
            for e in errs.iter() {
                e.print();
                if e.is_err() {
                    errs_num = errs_num + 1
                }
            }
            if errs_num > 0 {
                if errs_num == 1 {
                    println!(
                        "{}",
                        format!("compile failed: there is {} error", errs.len()).bright_red()
                    );
                    return;
                }
                println!(
                    "{}",
                    format!("compile failed: there are {} errors", errs.len()).bright_red()
                );
                return;
            }
>>>>>>> 880e148f
        }
        println!(
            "{}",
            format!("compile failed: there are {} errors", errs.len()).bright_red()
        );
        return;
    }
    if op.optimization.to_llvm() == OptimizationLevel::None {
        m.dibuilder.finalize();
    }
    if op.genir {
        let mut s = out.to_string();
        s.push_str(".ll");
        let llp = Path::new(&s[..]);
        fs::write(llp, ctx.module.to_string()).unwrap();
    }
    // m.module.verify().unwrap();
    let time = now.elapsed();
    if op.verbose {
        println!("compile succ, time: {:?}", time);
    }
    let tm = get_target_machine(op.optimization.to_llvm());
    let mut f = out.to_string();
    f.push_str(".o");
    let mut fo = out.to_string();
    fo.push_str(".out");
    tm.write_to_file(ctx.module, FileType::Object, Path::new(&f))
        .unwrap();
    let link = Command::new("clang")
        .arg(format!("-O{}", op.optimization as u32))
        .arg("-pthread")
        .arg("-ldl")
        .arg(&f)
        .arg("vm/target/release/libvm.a")
        .arg("-o")
        .arg(&fo)
        .status();
    if link.is_err() || !link.unwrap().success() {
        println!("warning: link with pivot lang vm failed, could be caused by vm pkg not found.");
        println!("warning: you can build vm pkg by `cargo build --release` in vm dir.");
    } else {
        println!("link succ, output file: {}", fo);
    }
    //  TargetMachine::get_default_triple()
    ctx.module.write_bitcode_to_path(Path::new(&out));
}<|MERGE_RESOLUTION|>--- conflicted
+++ resolved
@@ -198,50 +198,28 @@
 
     _ = node.emit(m);
     let errs = m.errs.borrow();
+    let mut errs_num = 0;
     if errs.len() > 0 {
         for e in errs.iter() {
             e.print();
-        }
-<<<<<<< HEAD
-        if errs.len() == 1 {
-            println!(
-                "{}",
-                format!("compile failed: there is {} error", errs.len()).bright_red()
-            );
-            return;
-=======
-
-        _ = node.emit(m);
-        let errs = m.errs.borrow();
-        let mut errs_num = 0;
-        if errs.len() > 0 {
-            for e in errs.iter() {
-                e.print();
-                if e.is_err() {
-                    errs_num = errs_num + 1
-                }
+            if e.is_err() {
+                errs_num = errs_num + 1
             }
-            if errs_num > 0 {
-                if errs_num == 1 {
-                    println!(
-                        "{}",
-                        format!("compile failed: there is {} error", errs.len()).bright_red()
-                    );
-                    return;
-                }
+        }
+        if errs_num > 0 {
+            if errs_num == 1 {
                 println!(
                     "{}",
-                    format!("compile failed: there are {} errors", errs.len()).bright_red()
+                    format!("compile failed: there is {} error", errs.len()).bright_red()
                 );
                 return;
             }
->>>>>>> 880e148f
-        }
-        println!(
-            "{}",
-            format!("compile failed: there are {} errors", errs.len()).bright_red()
-        );
-        return;
+            println!(
+                "{}",
+                format!("compile failed: there are {} errors", errs.len()).bright_red()
+            );
+            return;
+        }
     }
     if op.optimization.to_llvm() == OptimizationLevel::None {
         m.dibuilder.finalize();
