--- conflicted
+++ resolved
@@ -22,11 +22,8 @@
     pub verbose: bool,
     pub genir: bool,
     pub printast: bool,
-<<<<<<< HEAD
-    pub optimization: OptimizationLevel,
+    pub optimization: HashOptimizationLevel,
     pub gensource: bool,
-=======
-    pub optimization: HashOptimizationLevel,
 }
 
 #[repr(u32)]
@@ -54,7 +51,6 @@
             HashOptimizationLevel::Aggressive => OptimizationLevel::Aggressive,
         }
     }
->>>>>>> f7507457
 }
 
 type MainFunc = unsafe extern "C" fn() -> i64;
@@ -116,37 +112,6 @@
     program.emit(db);
 }
 
-<<<<<<< HEAD
-    pub fn compile(&self, file: &str, out: &str, op: Option) {
-        let now = Instant::now();
-        let context = &Context::create();
-        let filepath = Path::new(file);
-        let abs = fs::canonicalize(filepath).unwrap();
-        let dir = abs.parent().unwrap().to_str().unwrap();
-        let fname = abs.file_name().unwrap().to_str().unwrap();
-
-        let (a, b, c, d, e, f) = create_ctx_info(context, dir, fname);
-        let v = RefCell::new(Vec::new());
-        let mut ctx = ctx::Ctx::new(context, &a, &b, &c, &d, &e, &f, abs.to_str().unwrap(), &v);
-        let m = &mut ctx;
-        let str = read_to_string(filepath).unwrap();
-        let input = str.as_str();
-        let mut parser = PLParser::new(input);
-        let parse_result = parser.parse();
-        if let Err(e) = parse_result {
-            println!("{}", e);
-            return;
-        }
-        let mut node = parse_result.unwrap();
-
-        if op.gensource {
-            node.format(0, "    ")
-        }
-
-        if op.printast {
-            node.print(0, true, vec![]);
-        }
-=======
 #[salsa::tracked]
 pub fn compile(db: &dyn Db, docs: MemDocsInput, out: String, op: Options) {
     let now = Instant::now();
@@ -155,7 +120,6 @@
     let abs = dunce::canonicalize(filepath).unwrap();
     let dir = abs.parent().unwrap().to_str().unwrap();
     let fname = abs.file_name().unwrap().to_str().unwrap();
->>>>>>> f7507457
 
     let (a, b, c, d, e, f) = create_ctx_info(context, dir, fname);
     let v = RefCell::new(Vec::new());
@@ -183,6 +147,9 @@
     let node = parse_result.unwrap();
     if op.printast {
         node.node(db).print(0, true, vec![]);
+    }
+    if op.gensource {
+        node.node(db).format(0, "    ")
     }
     let mut nn = node.node(db);
     _ = nn.emit(m);
