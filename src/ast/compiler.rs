use std::{fs, path::Path, time::Instant};

use inkwell::{context::Context, module::Module, OptimizationLevel};

use crate::nomparser::PLParser;

use super::ctx;

pub struct Compiler<'a> {
    parser: PLParser<'a>,
}
<<<<<<< HEAD
type MainFunc = unsafe extern "C" fn() -> bool;
=======

pub struct Option {
    pub verbose: bool,
    pub genir: bool,
    pub printast: bool,
}

type MainFunc = unsafe extern "C" fn() -> i64;
>>>>>>> 8292cda1
impl<'a> Compiler<'a> {
    pub fn new(input: &'a str) -> Self {
        let parser = PLParser::new(input);
        Compiler { parser }
    }

    pub fn run(p: &Path, opt: OptimizationLevel) {
        let ctx = &Context::create();
        let re = Module::parse_bitcode_from_path(p, ctx).unwrap();
        let engine = re.create_jit_execution_engine(opt).unwrap();
        unsafe {
            let f = engine.get_function::<MainFunc>("main").unwrap();
            println!("a = {}", f.call());
        }
    }

    pub fn compile(&mut self, file: &str, op: Option) {
        let now = Instant::now();
        let context = &Context::create();
        let builder = &context.create_builder();
        let module = &context.create_module("test");
        let mut ctx = ctx::Ctx::new(context, module, builder);
        ctx.builder.position_at_end(ctx.basic_block);
        let m = &mut ctx;
        let (_, mut node) = self.parser.parse().unwrap();
        if op.printast {
            node.print();
        }
        node.emit(m);
        let v = ctx.get_symbol("a");
        let v = v.unwrap();
        let load = ctx.builder.build_load(*v, "load");
        ctx.builder.build_return(Some(&load));
        if op.genir {
            let mut s = file.to_string();
            s.push_str(".ll");
            let llp = Path::new(&s[..]);
            fs::write(llp, ctx.module.to_string()).unwrap();
        }
        let time = now.elapsed();
        if op.verbose {
            println!("compile succ, time: {:?}", time);
        }
        ctx.module.write_bitcode_to_path(Path::new(file));
        ctx.module.print_to_stderr();
    }
}<|MERGE_RESOLUTION|>--- conflicted
+++ resolved
@@ -9,9 +9,6 @@
 pub struct Compiler<'a> {
     parser: PLParser<'a>,
 }
-<<<<<<< HEAD
-type MainFunc = unsafe extern "C" fn() -> bool;
-=======
 
 pub struct Option {
     pub verbose: bool,
@@ -20,7 +17,6 @@
 }
 
 type MainFunc = unsafe extern "C" fn() -> i64;
->>>>>>> 8292cda1
 impl<'a> Compiler<'a> {
     pub fn new(input: &'a str) -> Self {
         let parser = PLParser::new(input);
