--- conflicted
+++ resolved
@@ -91,17 +91,10 @@
     pub targetmachine: &'a TargetMachine, // might be used in debug info
     pub discope: DIScope<'ctx>,           // debug info scope
     pub nodebug_builder: &'a Builder<'ctx>, // builder without debug info
-<<<<<<< HEAD
     pub src_file_path: &'a str,           // source file path
     pub errs: &'a RefCell<Vec<PLDiag>>,   // diagnostic list
     pub sender: Option<ActionType>,       // lsp sender
-    pub lspparams: Option<(Pos, RequestId, Option<String>, ActionType)>, // lsp params
-=======
-    pub src_file_path: &'a str,            // source file path
-    pub errs: &'a RefCell<Vec<PLDiag>>,    // diagnostic list
-    pub sender: Option<ActionType>,        // lsp sender
     pub lspparams: Option<(Pos, Option<String>, ActionType)>, // lsp params
->>>>>>> 5f8c1f03
     pub refs: Rc<Cell<Option<Rc<RefCell<Vec<Location>>>>>>, // hold the find references result (thank you, Rust!)
     pub semantic_tokens_builder: Rc<RefCell<Box<SemanticTokensBuilder>>>, // semantic token builder
     pub goto_def: Rc<Cell<Option<GotoDefinitionResponse>>>, // hold the goto definition result
@@ -742,12 +735,8 @@
             _ => v,
         }
     }
-<<<<<<< HEAD
-    pub fn if_completion(&self, c: impl FnOnce(&Ctx, &(Pos, RequestId, Option<String>))) {
-=======
 
     pub fn if_completion(&self, c: impl FnOnce(&Ctx, &(Pos, Option<String>))) {
->>>>>>> 5f8c1f03
         if let Some(_) = self.sender {
             if let Some(comp) = &self.lspparams {
                 if comp.2 == ActionType::Completion {
