use inkwell::FloatPredicate;
use inkwell::IntPredicate;
use lazy_static::lazy_static;
use std::collections::HashMap;
macro_rules! define_tokens {
    ($(
        $ident:ident = $string_keyword:expr
    ),*) => {
        #[derive(Debug, PartialEq, Clone, Copy, Eq, Hash)]
        pub enum TokenType {
            $($ident),*
        }
        $(pub const $ident: &'static str = $string_keyword;)*
        lazy_static! {
            pub static ref TOKEN_TYPE_MAP: HashMap<TokenType, &'static str> = {
                let mut mp = HashMap::new();
                $(mp.insert(TokenType::$ident, $ident);)*
                mp
            };
        }
    };
}
define_tokens!(
    PLUS = "+",
    MINUS = "-",
    MUL = "*",
    DIV = "/",
    LPAREN = "(",
    RPAREN = ")",
    ASSIGN = "=",
    NOT = "!",
    LESS = "<",
    GREATER = ">",
    LEQ = "<=",
    GEQ = ">=",
    EQ = "==",
    NE = "!=",
    AND = "&&",
    OR = "||",
    LBRACE = "{",
    RBRACE = "}",
    LET = "let",
    IF = "if",
    ELSE = "else",
    WHILE = "while",
    BREAK = "break",
    CONTINUE = "continue",
<<<<<<< HEAD
    RETURN = "return"
=======
    COLON = ":",
    STRUCT = "struct",
    FN = "fn",
    COMMA = ","
>>>>>>> 1efd1c00
);
impl TokenType {
    pub fn get_str(&self) -> &'static str {
        TOKEN_TYPE_MAP[self]
    }
    pub fn get_op(&self) -> IntPredicate {
        match self {
            TokenType::GREATER => IntPredicate::SGT,
            TokenType::LESS => IntPredicate::SLT,
            TokenType::LEQ => IntPredicate::SLE,
            TokenType::GEQ => IntPredicate::SGE,
            TokenType::EQ => IntPredicate::EQ,
            TokenType::NE => IntPredicate::NE,
            _ => panic!("expected logic op token,found {:?}", self),
        }
    }
    pub fn get_fop(&self) -> FloatPredicate {
        match self {
            TokenType::GREATER => FloatPredicate::OGT,
            TokenType::LESS => FloatPredicate::OLT,
            TokenType::LEQ => FloatPredicate::OLE,
            TokenType::GEQ => FloatPredicate::OGE,
            TokenType::EQ => FloatPredicate::OEQ,
            TokenType::NE => FloatPredicate::ONE,
            _ => panic!("expected logic op token,found {:?}", self),
        }
    }
}<|MERGE_RESOLUTION|>--- conflicted
+++ resolved
@@ -45,14 +45,11 @@
     WHILE = "while",
     BREAK = "break",
     CONTINUE = "continue",
-<<<<<<< HEAD
-    RETURN = "return"
-=======
+    RETURN = "return",
     COLON = ":",
     STRUCT = "struct",
     FN = "fn",
     COMMA = ","
->>>>>>> 1efd1c00
 );
 impl TokenType {
     pub fn get_str(&self) -> &'static str {
