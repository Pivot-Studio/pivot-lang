use inkwell::FloatPredicate;
use inkwell::IntPredicate;
use lazy_static::lazy_static;
use std::collections::HashMap;
macro_rules! define_tokens {
    ($(
        $ident:ident = $string_keyword:expr
    ),*) => {
        #[derive(Debug, PartialEq, Clone, Copy, Eq, Hash)]
        #[allow(non_camel_case_types)]
        pub enum TokenType {
            $($ident),*
        }
        $(pub const $ident: &'static str = $string_keyword;)*
        lazy_static! {
            pub static ref TOKEN_TYPE_MAP: HashMap<TokenType, &'static str> = {
                let mut mp = HashMap::new();
                $(mp.insert(TokenType::$ident, $ident);)*
                mp
            };
            pub static ref TOKEN_STR_MAP: HashMap<&'static str, TokenType> = {
                let mut mp = HashMap::new();
                $(mp.insert($ident,TokenType::$ident);)*
                mp
            };
        }
    };
    ($(
        $ident:ident = $string_keyword:expr
    ),*,) => {
        define_tokens!($($ident = $string_keyword),*);
    };
}
define_tokens!(
    PLUS = "+",
    MINUS = "-",
    MUL = "*",
    DIV = "/",
    LPAREN = "(",
    RPAREN = ")",
    ASSIGN = "=",
    NOT = "!",
    LESS = "<",
    GREATER = ">",
    LEQ = "<=",
    GEQ = ">=",
    EQ = "==",
    NE = "!=",
    AND = "&&",
    OR = "||",
    LBRACE = "{",
    RBRACE = "}",
    LET = "let",
    IF = "if",
    ELSE = "else",
    WHILE = "while",
    FOR = "for",
    BREAK = "break",
    CONTINUE = "continue",
    COLON = ":",
    STRUCT = "struct",
    FN = "fn",
    COMMA = ",",
    RETURN = "return",
    DOT = ".",
    SEMI = ";",
    CONST = "const",
    USE = "use",
    DOUBLE_COLON = "::",
    LBRACKET = "[",
    RBRACKET = "]",
    TAKE_PTR = "&",
    TAKE_VAL = "*",
    IMPL = "impl",
    GENERIC_SEP = "|",
    INGNORE = "_",
    DOUBLE_QUOTE = "\"",
    TRUE = "true",
    FALSE = "false",
    TRAIT = "trait",
    PUB = "pub",
<<<<<<< HEAD
    DOLLAR = "$",
    MACRO_TYPE_ID = "@id",
    MACRO_TYPE_STR = "@str",
    MACRO_TYPE_EXPR = "@expr",
    MACRO_TYPE_STMT = "@stmt",
    MACRO_TYPE_STMTS = "@stmts",
    MACRO = "macro",
    ARROW = "=>",
=======
    WHERE = "where"
>>>>>>> 4924abf9
);

impl TokenType {
    pub fn get_str(&self) -> &'static str {
        TOKEN_TYPE_MAP[self]
    }
    pub fn get_op(&self) -> IntPredicate {
        match self {
            TokenType::GREATER => IntPredicate::SGT,
            TokenType::LESS => IntPredicate::SLT,
            TokenType::LEQ => IntPredicate::SLE,
            TokenType::GEQ => IntPredicate::SGE,
            TokenType::EQ => IntPredicate::EQ,
            TokenType::NE => IntPredicate::NE,
            _ => panic!("expected logic op token,found {:?}", self),
        }
    }
    pub fn get_fop(&self) -> FloatPredicate {
        match self {
            TokenType::GREATER => FloatPredicate::OGT,
            TokenType::LESS => FloatPredicate::OLT,
            TokenType::LEQ => FloatPredicate::OLE,
            TokenType::GEQ => FloatPredicate::OGE,
            TokenType::EQ => FloatPredicate::OEQ,
            TokenType::NE => FloatPredicate::ONE,
            _ => panic!("expected logic op token,found {:?}", self),
        }
    }
}<|MERGE_RESOLUTION|>--- conflicted
+++ resolved
@@ -79,7 +79,6 @@
     FALSE = "false",
     TRAIT = "trait",
     PUB = "pub",
-<<<<<<< HEAD
     DOLLAR = "$",
     MACRO_TYPE_ID = "@id",
     MACRO_TYPE_STR = "@str",
@@ -88,9 +87,7 @@
     MACRO_TYPE_STMTS = "@stmts",
     MACRO = "macro",
     ARROW = "=>",
-=======
     WHERE = "where"
->>>>>>> 4924abf9
 );
 
 impl TokenType {
