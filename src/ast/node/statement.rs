--- conflicted
+++ resolved
@@ -148,15 +148,11 @@
                 continue;
             }
             if !terminator.is_none() {
-<<<<<<< HEAD
-                ctx.add_warn(m.range(), WarnCode::UNREACHABLE_STATEMENT);
-=======
                 if let NodeEnum::Comment(c) = &**m {
-                    child.push_semantic_token(c.range, SemanticTokenType::COMMENT, 0);
+                    ctx.push_semantic_token(c.range, SemanticTokenType::COMMENT, 0);
                     continue;
                 }
-                child.add_warn(m.range(), WarnCode::UNREACHABLE_STATEMENT);
->>>>>>> 5f8c1f03
+                ctx.add_warn(m.range(), WarnCode::UNREACHABLE_STATEMENT);
                 continue;
             }
             let pos = m.range().start;
