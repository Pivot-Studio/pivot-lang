use super::*;
use crate::ast::ctx::Ctx;
use crate::ast::diag::{ErrorCode, WarnCode};
use inkwell::debug_info::*;
use inkwell::types::AnyType;
use internal_macro::range;
use lsp_types::SemanticTokenType;
#[range]
#[derive(Clone, PartialEq, Eq, Debug)]
pub struct DefNode {
    pub var: VarNode,
    pub exp: Box<NodeEnum>,
}
impl Node for DefNode {
    fn format(&self, tabs: usize, prefix: &str) {
        println!("hello");
    }
    fn print(&self, tabs: usize, end: bool, mut line: Vec<bool>) {
        deal_line(tabs, &mut line, end);
        tab(tabs, line.clone(), end);
        println!("DefNode");
        self.var.print(tabs + 1, false, line.clone());
        self.exp.print(tabs + 1, true, line.clone());
    }
    fn emit<'a, 'ctx>(&'a mut self, ctx: &mut Ctx<'a, 'ctx>) -> NodeResult<'ctx> {
        ctx.push_semantic_token(self.var.range, SemanticTokenType::VARIABLE, 0);
        let (value, pltype_opt, _) = self.exp.emit(ctx)?;
        // for err tolerate
        let mut tp = "i64".to_string();
        if pltype_opt.is_some() {
            tp = pltype_opt.unwrap();
        }
        let pltype_name = tp;
        let (pltype, ditype) = ctx.get_type(pltype_name.as_str(), self.range).unwrap();
        let (base_value, debug_type) = if let Value::RefValue(ref_value) = value {
            (
                ref_value.as_basic_value_enum(),
                Some(
                    pltype
                        .clone()
                        .get_di_ref_type(ctx, ditype.clone())
                        .unwrap()
                        .as_type(),
                ),
            )
        } else {
            let ditype = ditype.clone();
            (ctx.try_load2var(value).as_basic_value_enum(), ditype)
        };
        let base_type = base_value.get_type();
        let ptr2value = alloc(ctx, base_type, &self.var.name);
        let debug_var_info = ctx.dibuilder.create_auto_variable(
            ctx.discope,
            &self.var.name,
            ctx.diunit.get_file(),
            self.var.range.start.line as u32,
            debug_type.unwrap(),
            true,
            DIFlags::PUBLIC,
            debug_type.unwrap().get_align_in_bits(),
        );
        ctx.build_dbg_location(self.var.range.start);
        ctx.dibuilder.insert_declare_at_end(
            ptr2value,
            Some(debug_var_info),
            None,
            ctx.builder.get_current_debug_location().unwrap(),
            ctx.function.unwrap().get_first_basic_block().unwrap(),
        );
        let re = ctx.add_symbol(
            self.var.name.clone(),
            ptr2value,
            pltype_name.clone(),
            self.var.range,
        );
        if re.is_err() {
            return Err(re.unwrap_err());
        }
        ctx.builder.build_store(ptr2value, base_value);
        return Ok((Value::None, None, TerminatorEnum::NONE));
    }
}
#[range]
#[derive(Clone, PartialEq, Eq, Debug)]
pub struct AssignNode {
    pub var: Box<NodeEnum>,
    pub exp: Box<NodeEnum>,
}
impl Node for AssignNode {
    fn format(&self, tabs: usize, prefix: &str) {
        println!("hello");
    }
    fn print(&self, tabs: usize, end: bool, mut line: Vec<bool>) {
        deal_line(tabs, &mut line, end);
        tab(tabs, line.clone(), end);
        println!("AssignNode");
        self.var.print(tabs + 1, false, line.clone());
        self.exp.print(tabs + 1, true, line.clone());
    }
    fn emit<'a, 'ctx>(&'a mut self, ctx: &mut Ctx<'a, 'ctx>) -> NodeResult<'ctx> {
        let vrange = self.var.range();
        let (ptr, _, _) = self.var.emit(ctx)?;
        let (value, _, _) = self.exp.emit(ctx)?;
        let ptr = ctx.try_load2ptr(ptr);
        if let Value::VarValue(ptr) = ptr {
            let load = ctx.try_load2var(value);
            if ptr.get_type().get_element_type()
                != load.as_basic_value_enum().get_type().as_any_type_enum()
            {
                return Err(ctx.add_err(self.range, ErrorCode::ASSIGN_TYPE_MISMATCH));
            }
            ctx.builder.build_store(ptr, load.as_basic_value_enum());
            return Ok((Value::None, None, TerminatorEnum::NONE));
        }
        Err(ctx.add_err(vrange, ErrorCode::NOT_ASSIGNABLE))
    }
}

#[range]
#[derive(Clone, PartialEq, Eq, Debug)]
pub struct EmptyNode {}

<<<<<<< HEAD
impl Node for NLNode {
    fn format(&self, tabs: usize, prefix: &str) {
        println!("hello");
    }
=======
impl Node for EmptyNode {
>>>>>>> f7507457
    fn print(&self, tabs: usize, end: bool, mut line: Vec<bool>) {
        deal_line(tabs, &mut line, end);
        tab(tabs, line.clone(), end);
        println!("EmptyNode");
    }
    fn emit<'a, 'ctx>(&'a mut self, _: &mut Ctx<'a, 'ctx>) -> NodeResult<'ctx> {
        Ok((Value::None, None, TerminatorEnum::NONE))
    }
}

#[range]
#[derive(Clone, PartialEq, Eq, Debug)]
pub struct StatementsNode {
    pub statements: Vec<Box<NodeEnum>>,
}
impl Node for StatementsNode {
    fn format(&self, tabs: usize, prefix: &str) {
        println!("hello");
    }
    fn print(&self, tabs: usize, end: bool, mut line: Vec<bool>) {
        deal_line(tabs, &mut line, end);
        tab(tabs, line.clone(), end);
        println!("StatementsNode");
        let mut i = self.statements.len();
        for statement in &self.statements {
            i -= 1;
            statement.print(tabs + 1, i == 0, line.clone());
        }
    }
    fn emit<'a, 'ctx>(&'a mut self, ctx: &mut Ctx<'a, 'ctx>) -> NodeResult<'ctx> {
        let mut terminator = TerminatorEnum::NONE;
        for m in self.statements.iter_mut() {
            if let NodeEnum::Empty(_) = **m {
                continue;
            }
            if !terminator.is_none() {
                if let NodeEnum::Comment(c) = &**m {
                    ctx.push_semantic_token(c.range, SemanticTokenType::COMMENT, 0);
                    continue;
                }
                ctx.add_warn(m.range(), WarnCode::UNREACHABLE_STATEMENT);
                continue;
            }
            let pos = m.range().start;
            ctx.build_dbg_location(pos);
            let re = m.emit(ctx);
            if re.is_err() {
                continue;
            }
            let (_, _, terminator_res) = re.unwrap();
            terminator = terminator_res;
        }
        Ok((Value::None, None, terminator))
    }
}

impl StatementsNode {
    pub fn emit_child<'a, 'ctx>(&'a mut self, ctx: &mut Ctx<'a, 'ctx>) -> NodeResult<'ctx> {
        let child = &mut ctx.new_child(self.range.start);
        self.emit(child)
    }
}<|MERGE_RESOLUTION|>--- conflicted
+++ resolved
@@ -120,14 +120,10 @@
 #[derive(Clone, PartialEq, Eq, Debug)]
 pub struct EmptyNode {}
 
-<<<<<<< HEAD
-impl Node for NLNode {
+impl Node for EmptyNode {
     fn format(&self, tabs: usize, prefix: &str) {
         println!("hello");
     }
-=======
-impl Node for EmptyNode {
->>>>>>> f7507457
     fn print(&self, tabs: usize, end: bool, mut line: Vec<bool>) {
         deal_line(tabs, &mut line, end);
         tab(tabs, line.clone(), end);
