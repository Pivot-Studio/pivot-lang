use super::statement::StatementsNode;
use super::*;
use super::{types::TypedIdentifierNode, Node, TypeNode};
use crate::ast::diag::ErrorCode;
use crate::ast::node::{deal_line, tab};
use crate::ast::pltype::{eq, get_type_deep, FNType, PLType};
use crate::plv;
use indexmap::IndexMap;
use internal_macro::{comments, fmt, range};
use lsp_types::SemanticTokenType;
use std::cell::RefCell;
use std::rc::Rc;
use std::vec;
#[range]
#[fmt]
#[comments]
#[derive(Clone, PartialEq, Eq, Debug)]
pub struct FuncCallNode {
    pub generic_params: Option<Box<GenericParamNode>>,
    pub id: Box<NodeEnum>,
    pub paralist: Vec<Box<NodeEnum>>,
}

impl Node for FuncCallNode {
    fn print(&self, tabs: usize, end: bool, mut line: Vec<bool>) {
        deal_line(tabs, &mut line, end);
        tab(tabs, line.clone(), end);
        println!("FuncCallNode");
        let mut i = self.paralist.len();
        self.id.print(tabs + 1, false, line.clone());
        for para in &self.paralist {
            i -= 1;
            para.print(tabs + 1, i == 0, line.clone());
        }
    }
    fn emit<'a, 'ctx, 'b>(
        &mut self,
        ctx: &'b mut Ctx<'a>,
        builder: &'b BuilderEnum<'a, 'ctx>,
    ) -> NodeResult {
        // let currscope = ctx.discope;
        let mp = ctx.move_generic_types();
        let id_range = self.id.range();
        let mut para_values = Vec::new();
        let (plvalue, pltype, _) = self.id.emit(ctx, builder)?;
        if pltype.is_none() {
            return Err(ctx.add_diag(self.range.new_err(ErrorCode::FUNCTION_NOT_FOUND)));
        }
        let pltype = pltype.unwrap().clone();
        let mut fntype = match &*pltype.borrow() {
<<<<<<< HEAD
            PLType::FN(f) => f.new_pltype(),
            _ => return Err(ctx.add_err(self.range, ErrorCode::FUNCTION_NOT_FOUND)),
=======
            PLType::FN(f) => f.clone(),
            _ => return Err(ctx.add_diag(self.range.new_err(ErrorCode::FUNCTION_NOT_FOUND))),
>>>>>>> f0c11160
        };
        if let Some(generic_params) = &self.generic_params {
            let generic_params_range = generic_params.range.clone();
            generic_params.emit_highlight(ctx);
            if generic_params.generics.len() != fntype.generic_map.len() {
                return Err(ctx.add_diag(
                    generic_params_range.new_err(ErrorCode::GENERIC_PARAM_LEN_MISMATCH),
                ));
            }
            let generic_types = generic_params.get_generic_types(ctx, builder)?;
            let mut i = 0;
            for (_, pltype) in fntype.generic_map.iter() {
                if generic_types[i].is_some() {
                    eq(pltype.clone(), generic_types[i].as_ref().unwrap().clone());
                }
                i = i + 1;
            }
        }
        let mut skip = 0;
        if plvalue.is_some() {
            if let Some(receiver) = plvalue.unwrap().receiver {
                para_values.push(receiver.into());
                skip = 1;
            }
        }
        // funcvalue must use fntype to get a new one,can not use the return  plvalue of id node emit
        if fntype.param_pltypes.len() - skip as usize != self.paralist.len() {
            return Err(ctx.add_diag(self.range.new_err(ErrorCode::PARAMETER_LENGTH_NOT_MATCH)));
        }
        for (i, para) in self.paralist.iter_mut().enumerate() {
            let pararange = para.range();
            ctx.push_param_hint(
                pararange.clone(),
                fntype.param_names[i + skip as usize].clone(),
            );
            ctx.set_if_sig(
                para.range(),
                fntype.name.clone().split("::").last().unwrap().to_string()
                    + "("
                    + fntype
                        .param_names
                        .iter()
                        .enumerate()
                        .map(|(i, s)| {
                            s.clone()
                                + ": "
                                + FmtBuilder::generate_node(&fntype.param_pltypes[i]).as_str()
                        })
                        .collect::<Vec<_>>()
                        .join(", ")
                        .as_str()
                    + ")",
                &fntype.param_names,
                i as u32 + skip,
            );
        }
        let mut value_pltypes = vec![];
        for para in self.paralist.iter_mut() {
            let pararange = para.range();
            let (value, value_pltype, _) = para.emit(ctx, builder)?;
            if value.is_none() || value_pltype.is_none() {
                return Ok((None, None, TerminatorEnum::NONE));
            }
            let value_pltype = value_pltype.unwrap();
            let value_pltype = get_type_deep(value_pltype);
            let (load, _) =
                ctx.try_load2var(pararange, value.unwrap(), value_pltype.clone(), builder)?;
            para_values.push(load);
            value_pltypes.push((value_pltype, pararange));
        }
        // value check and generic infer
        fntype.add_generic_type(ctx)?;
        for (i, (value_pltype, pararange)) in value_pltypes.iter().enumerate() {
            if !fntype.param_pltypes[i + skip as usize]
                .clone()
                .eq_or_infer(ctx, value_pltype.clone(), builder)?
            {
<<<<<<< HEAD
                return Err(ctx.add_err(pararange.clone(), ErrorCode::PARAMETER_TYPE_NOT_MATCH));
=======
                return Err(ctx.add_diag(pararange.new_err(ErrorCode::PARAMETER_TYPE_NOT_MATCH)));
>>>>>>> f0c11160
            }
        }
        if !fntype.generic_map.is_empty() {
            if fntype.need_gen_code() {
                fntype = fntype.generic_infer_pltype(ctx, builder)?
            } else {
                return Err(ctx.add_err(self.range, ErrorCode::GENERIC_CANNOT_BE_INFER));
            }
        }
        let function = builder.get_or_insert_fn_handle(&fntype, ctx);
        if let Some(f) = ctx.function {
            builder.try_set_fn_dbg(self.range.start, f);
        };
        let ret = builder.build_call(function, &para_values);
        ctx.save_if_comment_doc_hover(id_range, Some(fntype.doc.clone()));
        let res = match ret {
            Some(v) => Ok((
                {
                    builder.rm_curr_debug_location();
                    let ptr = builder.alloc_vtp("ret_alloc_tmp", v);
                    builder.build_store(ptr, v);
                    Some(plv!(ptr))
                },
                Some({
                    match &*fntype.ret_pltype.get_type(ctx, builder)?.borrow() {
                        PLType::GENERIC(g) => g.curpltype.as_ref().unwrap().clone(),
                        _ => fntype.ret_pltype.get_type(ctx, builder)?,
                    }
                }),
                TerminatorEnum::NONE,
            )),
            None => Ok((
                None,
                Some(fntype.ret_pltype.get_type(ctx, builder)?),
                TerminatorEnum::NONE,
            )),
        };
        ctx.set_if_refs_tp(pltype.clone(), id_range);
        ctx.reset_generic_types(mp);
        ctx.emit_comment_highlight(&self.comments[0]);
        return res;
    }
}
#[range]
#[fmt]
#[derive(Clone, PartialEq, Eq, Debug)]
pub struct FuncDefNode {
    pub id: Box<VarNode>,
    pub paralist: Vec<Box<TypedIdentifierNode>>,
    pub ret: Box<TypeNodeEnum>,
    pub doc: Vec<Box<NodeEnum>>,
    pub precom: Vec<Box<NodeEnum>>,
    pub declare: bool,
    pub generics: Option<Box<GenericDefNode>>,
    pub body: Option<StatementsNode>,
}
impl FuncDefNode {
    pub fn emit_pl_tp<'a, 'ctx, 'b>(
        &mut self,
        ctx: &'b mut Ctx<'a>,
        builder: &'b BuilderEnum<'a, 'ctx>,
    ) -> Result<Rc<RefCell<PLType>>, PLDiag> {
        let mut param_pltypes = Vec::new();
        let mut param_name = Vec::new();
        let mut method = false;
        let mut first = true;
        let mut generic_map = IndexMap::default();
        if let Some(generics) = &mut self.generics {
            generic_map = generics.gen_generic_type(ctx);
        }
        let mp = ctx.move_generic_types();
        for (name, pltype) in generic_map.iter() {
            ctx.add_generic_type(
                name.clone(),
                pltype.clone(),
                pltype.clone().borrow().get_range().unwrap(),
            );
        }
        for para in self.paralist.iter() {
            let paramtype = para.typenode.get_type(ctx, builder)?;
            ctx.set_if_refs_tp(paramtype.clone(), para.typenode.range());
            if first && para.id.name == "self" {
                method = true;
            }
            first = false;
            param_pltypes.push(para.typenode.clone());
            param_name.push(para.id.name.clone());
        }
        let refs = vec![];
        let mut ftp = FNType {
            name: self.id.name.clone(),
            ret_pltype: self.ret.clone(),
            param_pltypes,
            param_names: param_name,
            range: self.range,
            refs: Rc::new(RefCell::new(refs)),
            doc: self.doc.clone(),
            llvmname: if self.declare {
                self.id.name.clone()
            } else {
                ctx.plmod.get_full_name(&self.id.name)
            },
            method,
            generic_map,
            generic_infer: Rc::new(RefCell::new(IndexMap::default())),
            generic: self.generics.is_some(),
            node: Box::new(self.clone()),
        };
        if self.generics.is_none() {
            builder.get_or_insert_fn_handle(&ftp, ctx);
        }
        let pltype = Rc::new(RefCell::new(PLType::FN(ftp.clone())));
        ctx.set_if_refs_tp(pltype.clone(), self.id.range);
        ctx.add_doc_symbols(pltype.clone());
        if method {
            let a = self
                .paralist
                .first()
                .unwrap()
                .typenode
                .get_type(ctx, builder)
                .unwrap();
            let mut b = a.borrow_mut();
            if let PLType::POINTER(s) = &mut *b {
                if let PLType::STRUCT(s) = &mut *s.borrow_mut() {
                    ftp.param_pltypes = ftp.param_pltypes[1..].to_vec();
                    ctx.add_method(
                        s,
                        self.id.name.split("::").last().unwrap(),
                        ftp.clone(),
                        self.id.range,
                    );
                }
            }
        }
        ctx.reset_generic_types(mp);
        Ok(pltype)
    }
    pub fn emit_func_def<'a, 'ctx, 'b>(
        &mut self,
        ctx: &'b mut Ctx<'a>,
        builder: &'b BuilderEnum<'a, 'ctx>,
    ) -> Result<(), PLDiag> {
        if let Ok(_) = ctx.get_type(&self.id.name.as_str(), self.id.range) {
            return Err(ctx.add_diag(self.range.new_err(ErrorCode::REDEFINE_SYMBOL)));
        }
        let pltype = self.emit_pl_tp(ctx, builder)?;
        ctx.add_type(self.id.name.clone(), pltype, self.id.range)?;
        Ok(())
    }
}
impl Node for FuncDefNode {
    fn print(&self, tabs: usize, end: bool, mut line: Vec<bool>) {
        deal_line(tabs, &mut line, end);
        tab(tabs, line.clone(), end);
        println!("FuncDefNode");
        tab(tabs + 1, line.clone(), false);
        println!("id: {}", self.id.name);
        for c in self.precom.iter() {
            c.print(tabs + 1, false, line.clone());
        }
        for p in self.paralist.iter() {
            p.print(tabs + 1, false, line.clone());
        }
        // tab(tabs + 1, line.clone(), false);
        self.ret.print(tabs + 1, false, line.clone());
        if let Some(body) = &self.body {
            body.print(tabs + 1, true, line.clone());
        }
    }
    fn emit<'a, 'ctx, 'b>(
        &mut self,
        ctx: &'b mut Ctx<'a>,
        builder: &'b BuilderEnum<'a, 'ctx>,
    ) -> NodeResult {
        self.gen_fntype(ctx, true, builder, None)
    }
}
impl FuncDefNode {
    pub fn gen_fntype<'a, 'ctx, 'b>(
        &mut self,
        ctx: &'b mut Ctx<'a>,
        first: bool,
        builder: &'b BuilderEnum<'a, 'ctx>,
        fntype_opt: Option<FNType>,
    ) -> NodeResult {
        ctx.save_if_comment_doc_hover(self.id.range, Some(self.doc.clone()));
        ctx.emit_comment_highlight(&self.precom);
        ctx.push_semantic_token(self.id.range, SemanticTokenType::FUNCTION, 0);
        if let Some(generics) = &mut self.generics {
            generics.emit(ctx, builder)?;
        }
        for para in self.paralist.iter() {
            ctx.push_semantic_token(para.id.range, SemanticTokenType::PARAMETER, 0);
            ctx.push_semantic_token(para.typenode.range(), SemanticTokenType::TYPE, 0);
        }
        ctx.push_semantic_token(self.ret.range(), SemanticTokenType::TYPE, 0);
        let pltype = ctx.get_type(&self.id.name, self.range)?;
        if pltype.borrow().get_range() != Some(self.range) {
            return Err(self.id.range.new_err(ErrorCode::REDEFINE_SYMBOL));
        }
        let paras = self.paralist.clone();
        let ret = self.ret.clone();
        if let Some(body) = self.body.as_mut() {
            let mut fntype = match &*pltype.borrow() {
                PLType::FN(fntype) => fntype.clone(),
                _ => return Ok((None, None, TerminatorEnum::NONE)),
            };
            if fntype_opt.is_some() {
                fntype = fntype_opt.unwrap();
            }
            // add function
            let child = &mut ctx.new_child(self.range.start, builder);
            let mp = child.move_generic_types();
            let funcvalue = {
                fntype.add_generic_type(child)?;
                if first {
                    fntype.generic_map.iter_mut().for_each(|(_, pltype)| {
                        match &mut *pltype.borrow_mut() {
                            PLType::GENERIC(g) => {
                                g.set_place_holder(child);
                            }
                            _ => unreachable!(),
                        }
                    });
                    let mut place_holder_fn = fntype.clone();
                    let name =
                        place_holder_fn.append_name_with_generic(place_holder_fn.name.clone());
                    place_holder_fn.llvmname = place_holder_fn
                        .llvmname
                        .replace(&place_holder_fn.name, &name)
                        .to_string();
                    place_holder_fn.name = name.clone();
                    place_holder_fn.generic_map.clear();

                    place_holder_fn.generic_infer.borrow_mut().insert(
                        name,
                        Rc::new(RefCell::new(PLType::FN(place_holder_fn.clone()))),
                    );
                }
                builder.get_or_insert_fn_handle(&fntype, child)
            };
            child.function = Some(funcvalue);
            builder.build_sub_program(paras, ret, &fntype, funcvalue, child)?;
            // add block
            let allocab = builder.append_basic_block(funcvalue, "alloc");
            let entry = builder.append_basic_block(funcvalue, "entry");
            let return_block = builder.append_basic_block(funcvalue, "return");
            child.position_at_end(return_block, builder);
            let ret_value_ptr = match &*fntype.ret_pltype.get_type(child, builder)?.borrow() {
                PLType::VOID => None,
                _ => {
                    let pltype = self.ret.get_type(child, builder)?;
                    builder.rm_curr_debug_location();
                    let retv = builder.alloc("retvalue", &pltype.borrow(), child);
                    // 返回值不能在函数结束时从root表移除
                    child.roots.borrow_mut().pop();
                    Some(retv)
                }
            };

            child.return_block = Some((return_block, ret_value_ptr));
            if let Some(ptr) = ret_value_ptr {
                let value = builder.build_load(ptr, "load_ret_tmp");
                child.position_at_end(return_block, builder);
                builder.gc_collect(child);
                builder.gc_rm_root_current(ptr, child);
                builder.build_return(Some(value));
            } else {
                builder.gc_collect(child);
                builder.build_return(None);
            };
            child.position_at_end(entry, builder);
            // alloc para
            for (i, para) in fntype.param_pltypes.iter().enumerate() {
                let tp = para.get_type(child, builder)?;
                let basetype = tp.borrow();
                let alloca = builder.alloc(&fntype.param_names[i], &basetype, child);
                // add alloc var debug info
                builder.create_parameter_variable(
                    &fntype,
                    self.paralist[i].range.start,
                    i,
                    child,
                    funcvalue,
                    alloca,
                    allocab,
                );
                let parapltype = para.get_type(child, builder)?.clone();
                child
                    .add_symbol(
                        fntype.param_names[i].clone(),
                        alloca,
                        parapltype,
                        self.paralist[i].id.range,
                        false,
                    )
                    .unwrap();
            }
            // emit body
            builder.rm_curr_debug_location();
            if self.id.name == "main" {
                if let Some(inst) = builder.get_first_instruction(allocab) {
                    builder.position_at(inst);
                } else {
                    child.position_at_end(allocab, builder);
                }
                child.init_global(builder);
                child.position_at_end(entry, builder);
            }
            child.rettp = Some(fntype.ret_pltype.get_type(child, builder)?);
            let (_, _, terminator) = body.emit(child, builder)?;
            if !terminator.is_return() {
                return Err(
                    child.add_diag(self.range.new_err(ErrorCode::FUNCTION_MUST_HAVE_RETURN))
                );
            }
            child.position_at_end(allocab, builder);
            builder.build_unconditional_branch(entry);
            // child.discope = discope;
            child.reset_generic_types(mp);
            return Ok((None, Some(pltype.clone()), TerminatorEnum::NONE));
        }
        Ok((None, Some(pltype.clone()), TerminatorEnum::NONE))
    }
}<|MERGE_RESOLUTION|>--- conflicted
+++ resolved
@@ -48,13 +48,8 @@
         }
         let pltype = pltype.unwrap().clone();
         let mut fntype = match &*pltype.borrow() {
-<<<<<<< HEAD
             PLType::FN(f) => f.new_pltype(),
-            _ => return Err(ctx.add_err(self.range, ErrorCode::FUNCTION_NOT_FOUND)),
-=======
-            PLType::FN(f) => f.clone(),
             _ => return Err(ctx.add_diag(self.range.new_err(ErrorCode::FUNCTION_NOT_FOUND))),
->>>>>>> f0c11160
         };
         if let Some(generic_params) = &self.generic_params {
             let generic_params_range = generic_params.range.clone();
@@ -132,18 +127,14 @@
                 .clone()
                 .eq_or_infer(ctx, value_pltype.clone(), builder)?
             {
-<<<<<<< HEAD
-                return Err(ctx.add_err(pararange.clone(), ErrorCode::PARAMETER_TYPE_NOT_MATCH));
-=======
                 return Err(ctx.add_diag(pararange.new_err(ErrorCode::PARAMETER_TYPE_NOT_MATCH)));
->>>>>>> f0c11160
             }
         }
         if !fntype.generic_map.is_empty() {
             if fntype.need_gen_code() {
                 fntype = fntype.generic_infer_pltype(ctx, builder)?
             } else {
-                return Err(ctx.add_err(self.range, ErrorCode::GENERIC_CANNOT_BE_INFER));
+                return Err(ctx.add_diag(self.range.new_err(ErrorCode::GENERIC_CANNOT_BE_INFER)));
             }
         }
         let function = builder.get_or_insert_fn_handle(&fntype, ctx);
