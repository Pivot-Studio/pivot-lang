use super::statement::StatementsNode;
use super::*;
use super::{types::TypedIdentifierNode, Node, TypeNode};
use crate::ast::diag::ErrorCode;
use crate::ast::node::{deal_line, tab};

use crate::ast::pltype::{eq, get_type_deep, FNType, PLType};
use crate::ast::tokens::TokenType;
use crate::plv;
use indexmap::IndexMap;
use internal_macro::node;
use lsp_types::SemanticTokenType;
use std::cell::RefCell;

use std::vec;
#[node(comment)]
pub struct FuncCallNode {
    pub generic_params: Option<Box<GenericParamNode>>,
    pub callee: Box<NodeEnum>,
    pub paralist: Vec<Box<NodeEnum>>,
}

impl PrintTrait for FuncCallNode {
    fn print(&self, tabs: usize, end: bool, mut line: Vec<bool>) {
        deal_line(tabs, &mut line, end);
        tab(tabs, line.clone(), end);
        println!("FuncCallNode");
        let mut i = self.paralist.len();
        self.callee.print(tabs + 1, false, line.clone());
        for para in &self.paralist {
            i -= 1;
            para.print(tabs + 1, i == 0, line.clone());
        }
    }
}

impl Node for FuncCallNode {
    fn emit<'a, 'ctx, 'b>(
        &mut self,
        ctx: &'b mut Ctx<'a>,
        builder: &'b BuilderEnum<'a, 'ctx>,
    ) -> NodeResult {
        // let currscope = ctx.discope;
        ctx.protect_generic_context(|ctx| {
            let id_range = self.callee.range();
            let mut para_values = Vec::new();
            let (plvalue, pltype, _) = self.callee.emit(ctx, builder)?;
            if pltype.is_none() {
                return Err(ctx.add_diag(self.range.new_err(ErrorCode::FUNCTION_NOT_FOUND)));
            }
            let pltype = pltype.unwrap();
            let mut fntype = match &*pltype.borrow() {
                PLType::FN(f) => f.new_pltype(),
                _ => return Err(ctx.add_diag(self.range.new_err(ErrorCode::FUNCTION_NOT_FOUND))),
            };

            if let Some(generic_params) = &self.generic_params {
                let generic_params_range = generic_params.range;
                generic_params.emit_highlight(ctx);
                if generic_params.generics.len() != fntype.generic_map.len() {
                    return Err(ctx.add_diag(
                        generic_params_range.new_err(ErrorCode::GENERIC_PARAM_LEN_MISMATCH),
                    ));
                }
                let generic_types = generic_params.get_generic_types(ctx, builder)?;
                let mut i = 0;
                for (_, pltype) in fntype.generic_map.iter() {
                    if generic_types[i].is_some() {
                        eq(pltype.clone(), generic_types[i].as_ref().unwrap().clone());
                    }
                    i += 1;
                }
            }
            let mut skip = 0;
            let mut function = None;

            if plvalue.is_some() {
                let v = plvalue.unwrap();
                if let Some(receiver) = v.receiver {
                    para_values.push(receiver);
                    skip = 1;
                }
                function = Some(v.value);
            }
            // funcvalue must use fntype to get a new one,can not use the return  plvalue of id node emit
            if fntype.param_pltypes.len() - skip as usize != self.paralist.len() {
                return Err(ctx.add_diag(self.range.new_err(ErrorCode::PARAMETER_LENGTH_NOT_MATCH)));
            }
            for (i, para) in self.paralist.iter_mut().enumerate() {
                let pararange = para.range();
                ctx.push_param_hint(pararange, fntype.param_names[i + skip as usize].clone());
                ctx.set_if_sig(
                    para.range(),
                    fntype.name.clone().split("::").last().unwrap().to_string()
                        + "("
                        + fntype
                            .param_names
                            .iter()
                            .enumerate()
                            .map(|(i, s)| {
                                s.clone()
                                    + ": "
                                    + FmtBuilder::generate_node(&fntype.param_pltypes[i]).as_str()
                            })
                            .collect::<Vec<_>>()
                            .join(", ")
                            .as_str()
                        + ")",
                    &fntype.param_names,
                    i as u32 + skip,
                );
            }
            let mut value_pltypes = vec![];
            for para in self.paralist.iter_mut() {
                let pararange = para.range();
                let (value, value_pltype, _) = para.emit(ctx, builder)?;
                if value.is_none() || value_pltype.is_none() {
                    return Ok((None, None, TerminatorEnum::NONE));
                }
                let value_pltype = value_pltype.unwrap();
                let value_pltype = get_type_deep(value_pltype);
                let (load, _) =
                    ctx.try_load2var(pararange, value.unwrap(), value_pltype.clone(), builder)?;
                para_values.push(load);
                value_pltypes.push((value_pltype, pararange));
            }
            // value check and generic infer
            ctx.run_in_fn_mod_mut(&mut fntype, |ctx, fntype| {
                fntype.add_generic_type(ctx)?;
                for (i, (value_pltype, pararange)) in value_pltypes.iter().enumerate() {
                    if !fntype.param_pltypes[i + skip as usize]
                        .clone()
                        .eq_or_infer(ctx, value_pltype.clone(), builder)?
                    {
                        return Err(
                            ctx.add_diag(pararange.new_err(ErrorCode::PARAMETER_TYPE_NOT_MATCH))
                        );
                    }
                }
                Ok(())
            })?;
            if !fntype.generic_map.is_empty() {
                if fntype.need_gen_code() {
                    fntype = ctx.run_in_fn_mod_mut(&mut fntype, |ctx, fntype| {
                        fntype.generic_infer_pltype(ctx, builder)
                    })?;
                } else {
                    return Err(
                        ctx.add_diag(self.range.new_err(ErrorCode::GENERIC_CANNOT_BE_INFER))
                    );
                }
            }
            let function = if function.is_some() {
                function.unwrap()
            } else {
                builder.get_or_insert_fn_handle(&fntype, ctx)
            };
            if let Some(f) = ctx.function {
                builder.try_set_fn_dbg(self.range.start, f);
            };
            let ret = builder.build_call(function, &para_values);
            ctx.save_if_comment_doc_hover(id_range, Some(fntype.doc.clone()));
            let rettp = ctx.run_in_fn_mod_mut(&mut fntype, |ctx, fntype| {
                fntype.ret_pltype.get_type(ctx, builder)
            })?;
            let res = match ret {
                Some(v) => Ok((
                    {
                        builder.rm_curr_debug_location();
                        let ptr = builder.alloc("ret_alloc_tmp", &rettp.borrow(), ctx, None);
<<<<<<< HEAD
=======
                        let v = builder.build_load(v, "raw_ret");
>>>>>>> 9bb77ad5
                        builder.build_store(ptr, v);
                        Some(plv!(ptr))
                    },
                    Some({
                        match &*rettp.clone().borrow() {
                            PLType::GENERIC(g) => g.curpltype.as_ref().unwrap().clone(),
                            _ => rettp,
                        }
                    }),
                    TerminatorEnum::NONE,
                )),
                None => Ok((None, Some(rettp), TerminatorEnum::NONE)),
            };
            ctx.set_if_refs_tp(pltype, id_range);
            ctx.emit_comment_highlight(&self.comments[0]);
            res
        })
    }
}
#[node]
pub struct FuncDefNode {
    pub id: Box<VarNode>,
    pub paralist: Vec<Box<TypedIdentifierNode>>,
    pub ret: Box<TypeNodeEnum>,
    pub doc: Vec<Box<NodeEnum>>,
    pub precom: Vec<Box<NodeEnum>>,
    pub declare: bool,
    pub generics: Option<Box<GenericDefNode>>,
    pub body: Option<StatementsNode>,
    pub modifier: Option<(TokenType, Range)>,
}

impl TypeNode for FuncDefNode {
    fn get_type<'a, 'ctx, 'b>(
        &self,
        ctx: &'b mut Ctx<'a>,
        builder: &'b BuilderEnum<'a, 'ctx>,
    ) -> TypeNodeResult {
        self.emit_pl_tp(ctx, builder)
    }

    fn emit_highlight<'a, 'ctx>(&self, ctx: &mut Ctx<'a>) {
        ctx.emit_comment_highlight(&self.precom);
        ctx.push_semantic_token(self.id.range, SemanticTokenType::FUNCTION, 0);
        if let Some(generics) = &self.generics {
            generics.emit_highlight(ctx);
        }
        for para in self.paralist.iter() {
            ctx.push_semantic_token(para.id.range, SemanticTokenType::PARAMETER, 0);
            ctx.push_semantic_token(para.typenode.range(), SemanticTokenType::TYPE, 0);
        }
        ctx.push_semantic_token(self.ret.range(), SemanticTokenType::TYPE, 0);
    }

    fn eq_or_infer<'a, 'ctx, 'b>(
        &self,
        _ctx: &'b mut Ctx<'a>,
        _pltype: Arc<RefCell<PLType>>,
        _builder: &'b BuilderEnum<'a, 'ctx>,
    ) -> Result<bool, PLDiag> {
        todo!()
    }
}

impl FuncDefNode {
    pub fn gen_snippet(&self) -> String {
        self.id.name.clone()
            + "("
            + &self
                .paralist
                .iter()
                .skip_while(|v| v.id.name == "self")
                .enumerate()
                .map(|(i, v)| format!("${{{}:{}}}", i + 1, v.id.name))
                .collect::<Vec<_>>()
                .join(", ")
            + ")$0"
    }

    pub fn emit_pl_tp<'a, 'ctx, 'b>(
        &self,
        ctx: &'b mut Ctx<'a>,
        builder: &'b BuilderEnum<'a, 'ctx>,
    ) -> Result<Arc<RefCell<PLType>>, PLDiag> {
        ctx.protect_generic_context(|ctx| {
            let mut param_pltypes = Vec::new();
            let mut param_name = Vec::new();
            let mut method = false;
            let mut first = true;
            let mut generic_map = IndexMap::default();
            if let Some(generics) = &self.generics {
                generic_map = generics.gen_generic_type();
            }
            for (name, pltype) in generic_map.iter() {
                ctx.add_generic_type(
                    name.clone(),
                    pltype.clone(),
                    pltype.clone().borrow().get_range().unwrap(),
                );
            }
            for para in self.paralist.iter() {
                let paramtype = para.typenode.get_type(ctx, builder)?;
                ctx.set_if_refs_tp(paramtype.clone(), para.typenode.range());
                if first && para.id.name == "self" {
                    method = true;
                }
                first = false;
                param_pltypes.push(para.typenode.clone());
                param_name.push(para.id.name.clone());
            }
            // let refs = RwVec::new();
            let mut ftp = FNType {
                name: self.id.name.clone(),
                ret_pltype: self.ret.clone(),
                param_pltypes,
                param_names: param_name,
                range: self.range,
<<<<<<< HEAD
                // refs: Arc::new(refs),
=======
>>>>>>> 9bb77ad5
                doc: self.doc.clone(),
                llvmname: if self.declare {
                    self.id.name.clone()
                } else {
                    ctx.plmod.get_full_name(&self.id.name)
                },
                path: ctx.plmod.path.clone(),
                method,
                generic_map,
                generic_infer: Arc::new(RefCell::new(IndexMap::default())),
                generic: self.generics.is_some(),
                node: Some(Box::new(self.clone())),
<<<<<<< HEAD
=======
                modifier: self.modifier,
>>>>>>> 9bb77ad5
            };
            if self.generics.is_none() {
                builder.get_or_insert_fn_handle(&ftp, ctx);
            }
            let pltype = Arc::new(RefCell::new(PLType::FN(ftp.clone())));
            ctx.set_if_refs_tp(pltype.clone(), self.id.range);
            ctx.add_doc_symbols(pltype.clone());
            if method {
                let a = self
                    .paralist
                    .first()
                    .unwrap()
                    .typenode
                    .get_type(ctx, builder)
                    .unwrap();
                let mut b = a.borrow_mut();
                if let PLType::POINTER(s) = &mut *b {
                    if let PLType::STRUCT(s) = &mut *s.borrow_mut() {
                        ftp.param_pltypes = ftp.param_pltypes[1..].to_vec();
                        ctx.add_method(
                            s,
                            self.id.name.split("::").last().unwrap(),
                            ftp.clone(),
                            self.id.range,
                        );
                    }
                }
            }
            Ok(pltype)
        })
    }
    pub fn emit_func_def<'a, 'ctx, 'b>(
        &mut self,
        ctx: &'b mut Ctx<'a>,
        builder: &'b BuilderEnum<'a, 'ctx>,
    ) -> Result<(), PLDiag> {
        if let Ok(_) = ctx.get_type(self.id.name.as_str(), self.id.range) {
            return Err(ctx.add_diag(self.range.new_err(ErrorCode::REDEFINE_SYMBOL)));
        }
        let pltype = self.emit_pl_tp(ctx, builder)?;
        ctx.add_type(self.id.name.clone(), pltype, self.id.range)?;
        Ok(())
    }
}

impl PrintTrait for FuncDefNode {
    fn print(&self, tabs: usize, end: bool, mut line: Vec<bool>) {
        deal_line(tabs, &mut line, end);
        tab(tabs, line.clone(), end);
        println!("FuncDefNode");
        tab(tabs + 1, line.clone(), false);
        println!("id: {}", self.id.name);
        for c in self.precom.iter() {
            c.print(tabs + 1, false, line.clone());
        }
        for p in self.paralist.iter() {
            p.print(tabs + 1, false, line.clone());
        }
        // tab(tabs + 1, line.clone(), false);
        self.ret.print(tabs + 1, false, line.clone());
        if let Some(body) = &self.body {
            body.print(tabs + 1, true, line.clone());
        }
    }
}

impl Node for FuncDefNode {
    fn emit<'a, 'ctx, 'b>(
        &mut self,
        ctx: &'b mut Ctx<'a>,
        builder: &'b BuilderEnum<'a, 'ctx>,
    ) -> NodeResult {
        self.gen_fntype(ctx, true, builder, None)
    }
}
impl FuncDefNode {
    pub fn gen_fntype<'a, 'ctx, 'b>(
        &mut self,
        ctx: &'b mut Ctx<'a>,
        first: bool,
        builder: &'b BuilderEnum<'a, 'ctx>,
        fntype_opt: Option<FNType>,
    ) -> NodeResult {
        ctx.save_if_comment_doc_hover(self.id.range, Some(self.doc.clone()));
        ctx.emit_comment_highlight(&self.precom);
        ctx.push_semantic_token(self.id.range, SemanticTokenType::FUNCTION, 0);
        if let Some(generics) = &mut self.generics {
            generics.emit(ctx, builder)?;
        }
        for para in self.paralist.iter() {
            ctx.push_semantic_token(para.id.range, SemanticTokenType::PARAMETER, 0);
            ctx.push_semantic_token(para.typenode.range(), SemanticTokenType::TYPE, 0);
        }
        ctx.push_semantic_token(self.ret.range(), SemanticTokenType::TYPE, 0);
        let pltype = ctx.get_type(&self.id.name, self.range)?;
        if pltype.borrow().get_range() != Some(self.range) {
            return Err(self.id.range.new_err(ErrorCode::REDEFINE_SYMBOL));
        }
        // let paras = self.paralist.clone();
        // let ret = self.ret.clone();
        if let Some(body) = self.body.as_mut() {
            let mut fntype = match &*pltype.borrow() {
                PLType::FN(fntype) => fntype.clone(),
                _ => return Ok((None, None, TerminatorEnum::NONE)),
            };
            if fntype_opt.is_some() {
                fntype = fntype_opt.unwrap();
            }
            // add function
            let child = &mut ctx.new_child(self.range.start, builder);
            // let mp = child.move_generic_types();
            return child.protect_generic_context(|child| {
                let funcvalue = {
                    fntype.add_generic_type(child)?;
                    if first && fntype.generic {
                        fntype.generic_map.iter_mut().for_each(|(_, pltype)| {
                            match &mut *pltype.borrow_mut() {
                                PLType::GENERIC(g) => {
                                    g.set_place_holder(child);
                                }
                                _ => unreachable!(),
                            }
                        });
                        let mut place_holder_fn = fntype.clone();
                        let name =
                            place_holder_fn.append_name_with_generic(place_holder_fn.name.clone());
                        place_holder_fn.llvmname = place_holder_fn
                            .llvmname
                            .replace(&place_holder_fn.name, &name);
                        place_holder_fn.name = name.clone();
                        place_holder_fn.generic_map.clear();
                        place_holder_fn.generic_infer = Arc::new(RefCell::new(IndexMap::default()));
                        fntype.generic_infer.borrow_mut().insert(
                            name,
                            Arc::new(RefCell::new(PLType::FN(place_holder_fn.clone()))),
                        );
                    }
                    builder.get_or_insert_fn_handle(&fntype, child)
                };
                child.function = Some(funcvalue);
                builder.build_sub_program(
                    self.paralist.clone(),
                    self.ret.clone(),
                    &fntype,
                    funcvalue,
                    child,
                )?;
                // add block
                let allocab = builder.append_basic_block(funcvalue, "alloc");
                let entry = builder.append_basic_block(funcvalue, "entry");
                let return_block = builder.append_basic_block(funcvalue, "return");
<<<<<<< HEAD
                child.position_at_end(allocab, builder);
=======
                child.position_at_end(entry, builder);
>>>>>>> 9bb77ad5
                let ret_value_ptr = match &*fntype.ret_pltype.get_type(child, builder)?.borrow() {
                    PLType::VOID => None,
                    _ => {
                        let pltype = self.ret.get_type(child, builder)?;
                        builder.rm_curr_debug_location();
                        let retv = builder.alloc("retvalue", &pltype.borrow(), child, None);
                        // 返回值不能在函数结束时从root表移除
                        child.roots.borrow_mut().pop();
                        Some(retv)
                    }
                };
                child.position_at_end(return_block, builder);
                child.return_block = Some((return_block, ret_value_ptr));
                if let Some(ptr) = ret_value_ptr {
                    let value = builder.build_load(ptr, "load_ret_tmp");
                    // builder.gc_collect(child);
                    // builder.gc_rm_root_current(ptr, child);
                    builder.build_return(Some(value));
                } else {
                    // builder.gc_collect(child);
                    builder.build_return(None);
                };
                child.position_at_end(entry, builder);
                // alloc para
                for (i, para) in fntype.param_pltypes.iter().enumerate() {
                    let tp = para.get_type(child, builder)?;
                    let b = tp.clone();
                    let basetype = b.borrow();
                    let alloca = builder.alloc(&fntype.param_names[i], &basetype, child, None);
                    // add alloc var debug info
                    builder.create_parameter_variable(
                        &fntype,
                        self.paralist[i].range.start,
                        i,
                        child,
                        funcvalue,
                        alloca,
                        allocab,
                    );
                    let parapltype = tp;
                    child
                        .add_symbol(
                            fntype.param_names[i].clone(),
                            alloca,
                            parapltype,
                            self.paralist[i].id.range,
                            false,
                        )
                        .unwrap();
                }
                // emit body
                builder.rm_curr_debug_location();
                if self.id.name == "main" {
                    if let Some(inst) = builder.get_first_instruction(allocab) {
                        builder.position_at(inst);
                    } else {
                        child.position_at_end(allocab, builder);
                    }
                    child.init_global(builder);
                    child.position_at_end(entry, builder);
                }
                child.rettp = Some(fntype.ret_pltype.get_type(child, builder)?);
                let (_, _, terminator) = body.emit(child, builder)?;
                if !terminator.is_return() {
                    return Err(
                        child.add_diag(self.range.new_err(ErrorCode::FUNCTION_MUST_HAVE_RETURN))
                    );
                }
                child.position_at_end(allocab, builder);
                builder.build_unconditional_branch(entry);
                // child.discope = discope;
                return Ok((None::<PLValue>, Some(pltype.clone()), TerminatorEnum::NONE));
            });
        }
        Ok((None, Some(pltype), TerminatorEnum::NONE))
    }
}<|MERGE_RESOLUTION|>--- conflicted
+++ resolved
@@ -168,10 +168,7 @@
                     {
                         builder.rm_curr_debug_location();
                         let ptr = builder.alloc("ret_alloc_tmp", &rettp.borrow(), ctx, None);
-<<<<<<< HEAD
-=======
                         let v = builder.build_load(v, "raw_ret");
->>>>>>> 9bb77ad5
                         builder.build_store(ptr, v);
                         Some(plv!(ptr))
                     },
@@ -289,10 +286,6 @@
                 param_pltypes,
                 param_names: param_name,
                 range: self.range,
-<<<<<<< HEAD
-                // refs: Arc::new(refs),
-=======
->>>>>>> 9bb77ad5
                 doc: self.doc.clone(),
                 llvmname: if self.declare {
                     self.id.name.clone()
@@ -305,10 +298,7 @@
                 generic_infer: Arc::new(RefCell::new(IndexMap::default())),
                 generic: self.generics.is_some(),
                 node: Some(Box::new(self.clone())),
-<<<<<<< HEAD
-=======
                 modifier: self.modifier,
->>>>>>> 9bb77ad5
             };
             if self.generics.is_none() {
                 builder.get_or_insert_fn_handle(&ftp, ctx);
@@ -460,11 +450,7 @@
                 let allocab = builder.append_basic_block(funcvalue, "alloc");
                 let entry = builder.append_basic_block(funcvalue, "entry");
                 let return_block = builder.append_basic_block(funcvalue, "return");
-<<<<<<< HEAD
-                child.position_at_end(allocab, builder);
-=======
                 child.position_at_end(entry, builder);
->>>>>>> 9bb77ad5
                 let ret_value_ptr = match &*fntype.ret_pltype.get_type(child, builder)?.borrow() {
                     PLType::VOID => None,
                     _ => {
