--- conflicted
+++ resolved
@@ -311,13 +311,6 @@
         let pp = Path::new(&hashed).with_extension("bc");
         let p = pp.as_path();
         ctx.module.write_bitcode_to_path(p);
-<<<<<<< HEAD
-=======
-        // _ = std::fs::write(
-        //     Path::new(&hashed).with_extension("ll"),
-        //     ctx.module.print_to_string().to_string(),
-        // );
->>>>>>> d49850e2
         ModBuffer::push(db, p.clone().to_path_buf());
     }
     ModWrapper::new(db, ctx.plmod)
