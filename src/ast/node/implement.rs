--- conflicted
+++ resolved
@@ -53,28 +53,6 @@
         }
         self.target.emit_highlight(ctx);
         let mut method_docsymbols = vec![];
-<<<<<<< HEAD
-        let tp = self.target.get_type(ctx, builder)?;
-        match &mut *tp.borrow_mut() {
-            PLType::STRUCT(sttp) => {
-                if let Some((t, _)) = &self.impl_trait {
-                    let trait_tp = t.get_type(ctx, builder)?;
-                    let name = trait_tp.borrow().get_kind_name();
-                    if let PLType::TRAIT(st) = &*trait_tp.borrow_mut() {
-                        ctx.send_if_go_to_def(t.range(), st.range, st.path.clone());
-                    } else {
-                        t.range()
-                            .new_err(ErrorCode::EXPECT_TRAIT_TYPE)
-                            .add_label(t.range(), ctx.get_file(), format_label!("type {}", name)) //Some(("type {}".to_string(), vec![name])))
-                            .add_to_ctx(ctx);
-                    };
-                    // ctx.plmod.add_impl(&sttp, trait_tp);
-                }
-                ctx.send_if_go_to_def(self.target.range(), sttp.range, sttp.path.clone());
-            }
-            _ => {
-                ctx.add_diag(self.target.range().new_err(ErrorCode::EXPECT_TYPE));
-=======
         if let TypeNodeEnum::PointerTypeNode(pt) = &*self.target {
             if let TypeNodeEnum::BasicTypeNode(bt) = &*pt.elm {
                 let st_pltype = bt.get_origin_type_with_infer(ctx, builder)?;
@@ -93,7 +71,6 @@
                     }
                     ctx.send_if_go_to_def(self.target.range(), sttp.range, sttp.path.clone());
                 };
->>>>>>> 4924abf9
             }
         }
         for method in &mut self.methods {
