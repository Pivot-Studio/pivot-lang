use super::*;

use crate::ast::builder::BuilderEnum;
use crate::ast::builder::IRBuilder;
use crate::ast::{ctx::Ctx, diag::ErrorCode};
use internal_macro::{comments, fmt, range};

#[range]
#[fmt]
#[comments]
#[derive(Clone, PartialEq, Eq, Debug)]
pub struct RetNode {
    pub value: Option<Box<NodeEnum>>,
}

impl Node for RetNode {
    fn print(&self, tabs: usize, end: bool, mut line: Vec<bool>) {
        deal_line(tabs, &mut line, end);
        tab(tabs, line.clone(), end);
        println!("RetNode");
        if let Some(value) = &self.value {
            value.print(tabs + 1, true, line.clone());
        }
    }
    fn emit<'a, 'ctx, 'b>(
        &mut self,
        ctx: &'b mut Ctx<'a>,
        builder: &'b BuilderEnum<'a, 'ctx>,
    ) -> NodeResult {
        let rettp = ctx.rettp.clone();
        if let Some(ret) = &mut self.value {
            if rettp.is_none() {
                let err = ctx.add_err(self.range, ErrorCode::RETURN_VALUE_IN_VOID_FUNCTION);
                return Err(err);
            }
<<<<<<< HEAD
            let (ret, tp, _) = ret.emit(ctx, builder)?;
            let (ret, v) = ctx.try_load2var(self.range, ret.unwrap(), tp.unwrap(), builder)?;
            if v != rettp.unwrap() {
=======
            let (ret, _, _) = ret.emit(ctx)?;
            ctx.emit_comment_highlight(&self.comments[0]);
            let ret = ctx.try_load2var(self.range, ret.unwrap())?;
            if ret.as_basic_value_enum().get_type() != rettp.unwrap() {
>>>>>>> 082929e0
                let err = ctx.add_err(self.range, ErrorCode::RETURN_TYPE_MISMATCH);
                return Err(err);
            }

            builder.build_store(ctx.return_block.unwrap().1.unwrap(), ret);
            builder.build_unconditional_branch(ctx.return_block.unwrap().0);
        } else {
<<<<<<< HEAD
            if rettp.is_some() && &*rettp.clone().unwrap().borrow() != &PLType::VOID {
                let _s = format!("return type is {:?}", &*rettp.unwrap().borrow());
=======
            ctx.emit_comment_highlight(&self.comments[0]);
            if rettp.is_some() {
>>>>>>> 082929e0
                let err = ctx.add_err(self.range, ErrorCode::NO_RETURN_VALUE_IN_NON_VOID_FUNCTION);
                return Err(err);
            }
            builder.build_unconditional_branch(ctx.return_block.unwrap().0);
        }
        let ret = ctx.return_block.unwrap().0;
        let inst = builder.get_first_instruction(ret).unwrap();
        builder.position_at(inst);
        Ok((None, None, TerminatorEnum::RETURN))
    }
}<|MERGE_RESOLUTION|>--- conflicted
+++ resolved
@@ -33,16 +33,10 @@
                 let err = ctx.add_err(self.range, ErrorCode::RETURN_VALUE_IN_VOID_FUNCTION);
                 return Err(err);
             }
-<<<<<<< HEAD
             let (ret, tp, _) = ret.emit(ctx, builder)?;
+            ctx.emit_comment_highlight(&self.comments[0]);
             let (ret, v) = ctx.try_load2var(self.range, ret.unwrap(), tp.unwrap(), builder)?;
             if v != rettp.unwrap() {
-=======
-            let (ret, _, _) = ret.emit(ctx)?;
-            ctx.emit_comment_highlight(&self.comments[0]);
-            let ret = ctx.try_load2var(self.range, ret.unwrap())?;
-            if ret.as_basic_value_enum().get_type() != rettp.unwrap() {
->>>>>>> 082929e0
                 let err = ctx.add_err(self.range, ErrorCode::RETURN_TYPE_MISMATCH);
                 return Err(err);
             }
@@ -50,13 +44,8 @@
             builder.build_store(ctx.return_block.unwrap().1.unwrap(), ret);
             builder.build_unconditional_branch(ctx.return_block.unwrap().0);
         } else {
-<<<<<<< HEAD
             if rettp.is_some() && &*rettp.clone().unwrap().borrow() != &PLType::VOID {
-                let _s = format!("return type is {:?}", &*rettp.unwrap().borrow());
-=======
-            ctx.emit_comment_highlight(&self.comments[0]);
-            if rettp.is_some() {
->>>>>>> 082929e0
+                ctx.emit_comment_highlight(&self.comments[0]);
                 let err = ctx.add_err(self.range, ErrorCode::NO_RETURN_VALUE_IN_NON_VOID_FUNCTION);
                 return Err(err);
             }
