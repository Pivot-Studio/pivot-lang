--- conflicted
+++ resolved
@@ -293,11 +293,7 @@
                             .into(),
                     )
                 }
-<<<<<<< HEAD
-                _ => return Err(ctx.add_err(self.range, ErrorCode::INVALID_GET_FIELD)),
-=======
                 _ => return Err(ctx.add_err(id.range, ErrorCode::ILLEGAL_GET_FIELD_OPERATION)),
->>>>>>> 171d0a2c
             }
         }
         if self.field.is_none() {
