--- conflicted
+++ resolved
@@ -1,12 +1,9 @@
 use super::primary::VarNode;
 use super::*;
-<<<<<<< HEAD
 use crate::ast::ctx::Ctx;
+use crate::ast::ctx::{PLType};
+use crate::ast::tokens::TokenType;
 use crate::utils::tabs;
-=======
-use crate::ast::ctx::{Ctx, PLType};
->>>>>>> c09cee89
-use crate::ast::tokens::TokenType;
 
 use string_builder::Builder;
 use crate::handle_calc;
@@ -123,12 +120,18 @@
 }
 
 impl Node for TakeOpNode {
-    fn print(&self) {
-        println!("TakeOpNode");
-        self.head.print();
+    fn string(&self, tabs: usize) -> String {
+        let mut builder = Builder::default();
+        tabs::print_tabs(&mut builder, tabs);
+        builder.append("(TakeOpNode ");
+        builder.append(self.head.string(tabs + 1));
         for id in &self.ids {
-            println!("{}", id.name);
+            tabs::print_tabs(&mut builder, tabs + 1);
+            builder.append(id.string(tabs + 1));
         }
+        tabs::print_tabs(&mut builder, tabs);
+        builder.append(")");
+        builder.string().unwrap()
     }
     fn emit<'a, 'ctx>(&'a mut self, ctx: &mut Ctx<'a, 'ctx>) -> Value<'ctx> {
         let head = self.head.emit(ctx);
