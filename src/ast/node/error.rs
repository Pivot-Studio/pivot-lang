--- conflicted
+++ resolved
@@ -1,12 +1,6 @@
 use super::*;
-<<<<<<< HEAD
-use crate::ast::{ctx::Ctx, error::ErrorCode};
-=======
-use crate::{
-    ast::{ctx::Ctx, diag::ErrorCode},
-    lsp::helpers::send_completions,
-};
->>>>>>> 880e148f
+use crate::ast::{ctx::Ctx, diag::ErrorCode};
+
 use colored::Colorize;
 use internal_macro::range;
 
