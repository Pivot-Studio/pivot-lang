--- conflicted
+++ resolved
@@ -95,11 +95,7 @@
                 PLType::FN(f) => {
                     ctx.push_semantic_token(self.range, SemanticTokenType::FUNCTION, 0);
                     return Ok((
-<<<<<<< HEAD
-                        Some(f.get_value(ctx, &ctx.plmod).into()),
-=======
-                        Value::FnValue(f.get_value(ctx)),
->>>>>>> 171d0a2c
+                        Some(f.get_value(ctx).into()),
                         Some(tp.clone()),
                         TerminatorEnum::NONE,
                     ));
