--- conflicted
+++ resolved
@@ -82,17 +82,12 @@
 pub struct VarNode {
     pub name: String,
 }
-<<<<<<< HEAD
-impl Node for VarNode {
+impl VarNode {
     fn format(&self, _tabs: usize, _prefix: &str) -> String {
         let name = &self.name;
         return name.to_string();
     }
-    fn print(&self, tabs: usize, end: bool, mut line: Vec<bool>) {
-=======
-impl VarNode {
     pub fn print(&self, tabs: usize, end: bool, mut line: Vec<bool>) {
->>>>>>> 77cad14c
         deal_line(tabs, &mut line, end);
         tab(tabs, line.clone(), end);
         println!("VarNode: {}", self.name);
@@ -149,6 +144,9 @@
 }
 
 impl Node for ArrayElementNode {
+    fn format(&self, tabs: usize, prefix: &str) -> String {
+        return String::from("array hellow");
+    }
     fn print(&self, tabs: usize, end: bool, mut line: Vec<bool>) {
         deal_line(tabs, &mut line, end);
         self.arr.print(tabs + 1, false, line.clone());
