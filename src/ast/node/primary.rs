--- conflicted
+++ resolved
@@ -2,11 +2,7 @@
 use crate::ast::ctx::Ctx;
 use crate::ast::diag::ErrorCode;
 use crate::ast::pltype::{PLType, PriType};
-<<<<<<< HEAD
-use internal_macro::{comments, range};
-=======
 use internal_macro::{range, comments};
->>>>>>> f82a4ffd
 use lsp_types::SemanticTokenType;
 
 
@@ -20,28 +16,6 @@
 impl Node for PrimaryNode {
     fn format(&self, _tabs: usize, _prefix: &str) -> String {
         return self.value.format(_tabs, _prefix)
-    }
-    fn print(&self, tabs: usize, end: bool, line: Vec<bool>) {
-        self.value.print(tabs, end, line);
-    }
-    fn emit<'a, 'ctx>(&mut self, ctx: &mut Ctx<'a, 'ctx>) -> NodeResult<'ctx> {
-        ctx.emit_comment_highlight(&self.comments[0]);
-        let res = self.value.emit(ctx);
-        ctx.emit_comment_highlight(&self.comments[1]);
-        res
-    }
-}
-
-#[range]
-#[comments]
-#[derive(Debug, PartialEq, Eq, Clone)]
-pub struct PrimaryNode {
-    pub value: Box<NodeEnum>,
-}
-
-impl Node for PrimaryNode {
-    fn format(&self, _tabs: usize, _prefix: &str) -> String {
-        return self.value.format(_tabs, _prefix);
     }
     fn print(&self, tabs: usize, end: bool, line: Vec<bool>) {
         self.value.print(tabs, end, line);
