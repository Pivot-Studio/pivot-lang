#[cfg(feature = "immix")]
mod _immix {
    use std::process::exit;

    use crate::logger::SimpleLogger;
    use backtrace::Backtrace;
    use immix::gc_malloc;
    use internal_macro::is_runtime;
    use log::trace;

    #[cfg(feature = "jit")]
    pub fn reg() {
        // rust在release模式会优化掉我们的ctor函数，所以我们在这里调用一下
        add_symbol_impl_diogc();
        add_symbol_immix_gc_init();
    }

    #[is_runtime]
    fn immix_gc_init(ptr: *mut u8) {
        trace!("immix gc init, stackmap: {:p}", ptr);
        SimpleLogger::init_from_env_default("GC_LOG", log::LevelFilter::Error);
        // immix::gc_disable_auto_collect();
        #[cfg(not(feature = "jit"))]
        immix::gc_init(ptr)
    }

    #[used]
    #[no_mangle]
    pub static _IMMIX_OBJTYPE_ATOMIC: u8 = 0;
    #[used]
    #[no_mangle]
    pub static _IMMIX_OBJTYPE_TRAIT: u8 = 1;
    #[used]
    #[no_mangle]
    pub static _IMMIX_OBJTYPE_COMPLEX: u8 = 2;
    #[used]
    #[no_mangle]
    pub static _IMMIX_OBJTYPE_POINTER: u8 = 3;

    struct DioGC();

    #[is_runtime] // jit注册
    impl DioGC {
        pub unsafe fn malloc(size: u64, obj_type: u8) -> *mut u8 {
            trace!("malloc: {} {}", size, obj_type);
            #[cfg(any(test, debug_assertions))] // enable eager gc in test mode
            immix::gc_collect();
<<<<<<< HEAD
            let re = gc_malloc(size as usize, obj_type);
            re
        }

        pub unsafe fn disable_auto_collect() {
            immix::gc_disable_auto_collect();
        }

        pub unsafe fn enable_auto_collect() {
            immix::gc_enable_auto_collect();
        }

        pub unsafe fn stuck_begin() {
            immix::thread_stuck_start();
        }
        pub unsafe fn stuck_end() {
            immix::thread_stuck_end();
        }

        pub unsafe fn malloc_no_collect(size: u64, obj_type: u8) -> *mut u8 {
            trace!("malloc_no_collect: {} {}", size, obj_type);
            immix::gc_malloc_no_collect(size as usize, obj_type)
=======
            // immix::gc_disable_auto_collect();
            let re = gc_malloc(size as usize, obj_type);
            if re.is_null() && size != 0 {
                eprintln!("gc malloc failed! (OOM)");
                let bt = Backtrace::new();
                println!("{:?}", bt);
                exit(1);
            }
            re
>>>>>>> 559ac2cc
        }

        pub unsafe fn collect() {
            trace!("manual collect");
            immix::gc_collect()
        }

        pub fn get_stw_num() -> i64 {
            immix::get_gc_stw_num() as _
        }

        pub fn about() {
            let dio = "
        ⠀⠀⠀⠀⠀⠀⠀⠀⠀⢹⡀⠀⠀⠀⠀⠀⠘⠀⣷⠋⠀⠀⠀⠀⠀⠀⠀⠀⠀⠀⢠⡀⠀⠀⠀⠙⢦⠀⠀⠀⠀⠀⠀⠀⠀⠀⠀⠀⠀⠀
        ⠀⠀⠀⠀⠀⠀⠀⠀⠀⡼⠃⠀⠀⠀⠀⠀⣤⠀⢏⠀⠀⠀⠀⢠⣠⡆⠀⠀⣦⡀⠀⠳⡀⠀⠀⠀⠀⠑⢄⡀⠀⠀⠀⠀⠀⠀⠀⠀⠀⠈
        ⠀⠀⠀⠀⠀⠀⠀⠀⠐⣇⡀⠀⠀⠀⠀⠀⠘⠂⢈⣦⠀⣀⡀⠈⣟⢷⣄⠀⠘⣷⣄⠀⠹⣆⠀⠀⠀⠀⠀⠙⢦⣀⠀⠀⠀⠀⠀⠀⠀⢤
        ⠀⠀⠀⠀⠐⣶⠦⠤⠴⠋⠁⠀⠀⠀⠀⡜⢷⣧⣸⣿⡀⡟⠹⡄⢹⠀⣹⣷⣤⡘⣄⠙⠲⢬⣿⣉⡉⠉⠉⠉⠉⢉⣥⣀⠀⠀⠀⠀⠀⠀
        ⠀⠀⠀⠀⠀⠈⠳⠤⢤⡀⠀⠀⠀⠀⠀⢹⡾⣿⠛⠉⣧⡇⠀⢱⣸⡔⢡⠏⠀⠉⢻⣦⣤⠀⠈⠹⣿⣂⡀⣠⠔⢉⡤⠾⡆⠀⠀⠀⠀⠀
        ⠀⠀⠀⠀⠀⠀⠀⢀⡞⣧⠀⠀⢠⠈⣇⢀⣿⠃⠀⠀⠸⣿⣠⣼⣟⣠⣯⣴⡿⠷⣿⠟⠁⠀⠀⠀⠀⠀⣇⡇⠀⡿⠦⡀⣇⠀⠀⠀⠀⠀
        ⠀⠀⠀⠀⠀⠀⠀⣾⡼⡇⠀⠀⠘⡇⣿⣿⣿⢦⣄⣧⠀⣯⣿⣼⣿⣿⠋⢿⣽⣶⡏⠀⠀⠀⠀⠀⠀⠀⢻⠇⢀⡇⣠⠇⢸⡄⠀⠀⠀⣠
        ⠀⠀⠀⠀⠀⠀⠀⠙⠓⠳⣤⣶⠀⣿⠛⣿⢻⣷⣮⣽⡆⠈⠿⠟⠻⠛⠉⠉⠋⠉⠀⠀⠀⠀⠀⠀⠀⠀⠙⠀⠘⢿⠃⠀⣼⠁⠀⠀⠀⡱
        ⠀⠀⠀⠀⠀⠀⠀⢀⣠⡴⣺⣿⢠⣍⡀⠘⡿⢿⡿⠿⣷⡄⠀⠀⠀⠀⠀⠀⠀⠀⠀⠀⠀⠀⠀⠀⠀⠀⠀⠀⣀⡈⢀⡾⠃⠀⠀⠀⠘⢄
        ⠀⠀⠀⠀⠀⠀⠀⠀⠉⠉⠁⢸⡟⣾⡷⣄⢹⠀⠀⠀⣿⠁⣀⡀⠀⠀⠀⠀⠀⠀⠀⠀⠀⠀⠀⠀⠀⠀⠀⠀⡏⡏⠉⠀⠀⠀⠀⠀⡐⠪
        ⠀⠀⠀⠀⠀⠀⠀⠀⠀⠀⠀⠈⠃⠈⠃⠀⠙⣇⠀⠀⠙⠦⠉⠉⠁⠀⠀⠀⠀⠀⢠⡆⠀⠀⠀⠀⠀⠀⠀⢸⠃⠹⡄⠀⠀⠀⠀⠀⠠⡀
        ⠀⠀⠀⠀⠀⠀⠀⠀⠀⠀⠀⠀⠀⠀⠀⠀⠀⠙⣆⠀⠀⢠⣤⣤⡤⢒⣊⣩⣽⣿⣿⠀⠀⠀⠀⠀⠀⠀⠀⢸⡄⠀⠙⣿⠀⡄⠀⠀⠀⠙
        ⠀⠀⠀⠀⠀⠀⠀⠀⠀⠀⠀⠀⠀⠀⠀⠀⠀⠀⠘⢦⠀⠈⠹⣶⠛⣩⠔⠋⠉⠁⣸⠀⠀⠀⠀⠀⠀⠀⣠⢞⡁⠀⠀⡞⣸⠃⠀⠀⠀⠀
        ⠀⠀⠀⠀⠀⠀⠀⠀⠀⠀⠀⠀⠀⠀⠀⠀⠀⠀⠀⠀⠳⣄⠀⠈⣿⣇⣀⣀⣀⢴⡿⠀⠀⠀⠀⠀⣠⠞⠁⣸⠀⢀⡼⠟⠹⡀⠀⠀⠀⠀
        ⠀⠀⠀⠀⠀⠀⠀⠀⠀⠀⠀⠀⠀⠀⠀⠀⠀⠀⠀⠀⠀⠈⠳⡄⠙⠲⠤⠥⢖⡋⠀⠀⠀⠀⡠⠊⠁⠀⢠⠇⠀⠀⠀⠀⠀⢹⣉⡉⢰⡎
        ⠀⣀⣤⠖⠒⢲⡀⠀⠀⠀⠀⠀⠀⠀⠀⠀⠀⠀⠀⠀⠀⠀⠀⠙⣆⠀⠛⠋⠉⠀⠀⢀⡤⠊⠀⠀⠀⠀⠞⠀⠀⠀⠀⠀⠀⠀⢳⡼⠋⠀
        ⠋⡝⠁⠀⠀⠀⢱⡀⢀⡴⠊⠉⠉⠙⣇⠀⠀⠀⠀⠀⠀⠀⠀⠀⢘⣄⣀⣀⣀⡤⠖⠋⠀⠀⠀⠀⠀⠀⠀⠀⣀⣀⠤⠤⠖⠊⢁⡠⠖⠋
        ⠉⠉⠉⠉⠙⡆⠀⢷⠋⠀⠀⢀⡴⠚⠁⠀⠀⠀⠀⠀⠀⣠⠴⣚⠭⠜⠛⢯⠀⡇⠀⠀⣀⣀⠤⠄⠒⠒⠉⠉⠀⣀⣀⠤⠔⠊⠁⠀⠀⠀
        ⠳⠄⠀⠀⠀⡇⢀⡼⢦⡀⣰⠋⠀⠀⠀⠀⠀⠀⠀⠀⢸⣏⣛⠓⠤⠤⡀⠘⡆⢇⣠⠞⢁⣠⠤⠤⠖⠒⠒⠉⠉⠀⠀⠀⠀⠀⠀⠀⠀⠀
        ⠀⠈⠀⠀⠀⡟⠋⠀⠀⣹⠇⠀⠀⠀⠀⠀⠀⠀⠀⠀⠀⠹⡈⠉⠙⠢⡝⡄⠳⡼⠃⡴⠋⠀⠀⠀⠀⠀⠀⠀⠀⠀⠀⠀⠀⠀⠀⠀⠀⠀
        ⠀⢀⠀⢀⡴⠃⠀⠀⡸⠁⠀⠀⠀⠀⠀⠀⠀⠀⠀⠀⠀⢀⠇⠀⠀⠀⠙⢸⡞⢠⠞⠀⠀⠀⠀⠀⠀⠀⠀⠀⠀⠀⠀⠀⠀⠀⠀⠀⠀⠀
        ⠀⣻⠒⠋⠀⠀⠀⡰⠃⠀⠀⠀⠀⠀⠀⠀⣀⣀⠠⠤⠤⠼⡀⠀⠀⠀⠀⡞⢠⠏⠀⠀⠀⠀⠀⠀⠀⠀⠀⠀⠀⠀⠀⠀⠀⠀⠀⠀⠀⠀
        ⠘⠁⠀⠀⠀⠀⡰⠁⠀⠀⢀⣠⠄⠒⠊⠉⠀⠀⠀⠀⠀⠀⠈⢢⡀⠀⢰⢡⠇⠀⠀⠀⠀⠀⠀⠀⠀⠀⠀⠀⠀⠀⠀⠀⠀⠀⠀⠀⠀⠀
        ⠀⠀⠀⠀⢀⣼⣁⠤⠖⠊⠁⠀⠀⠀⠀⠀⠀⠀⠀⠀⠀⠀⠀⣀⣽⣴⡾⠟⠀⠀⠀⠀⠀⠀⠀⠀⠀⠀⠀⠀⠀⠀⠀⠀⠀⠀⠀⠀⠀⠀
        ⠀⠀⢀⣠⠞⠉⠀⠀⠀⠀⠀⠀⠀⠀⠀⠀⠀⠀⠀⠀⠀⢠⣼⡟⠋⠁⠀⠀⠀⠀⠀⠀⠀⠀⠀⠀⠀⠀⠀⠀⠀⠀⠀⠀⠀⠀⠀⠀⠀⠀";
            println!("{}", dio);
            println!("        Dio gc");
        }
    }
}
#[cfg(feature = "immix")]
pub use _immix::*;<|MERGE_RESOLUTION|>--- conflicted
+++ resolved
@@ -45,8 +45,13 @@
             trace!("malloc: {} {}", size, obj_type);
             #[cfg(any(test, debug_assertions))] // enable eager gc in test mode
             immix::gc_collect();
-<<<<<<< HEAD
             let re = gc_malloc(size as usize, obj_type);
+            if re.is_null() && size != 0 {
+                eprintln!("gc malloc failed! (OOM)");
+                let bt = Backtrace::new();
+                println!("{:?}", bt);
+                exit(1);
+            }
             re
         }
 
@@ -65,21 +70,6 @@
             immix::thread_stuck_end();
         }
 
-        pub unsafe fn malloc_no_collect(size: u64, obj_type: u8) -> *mut u8 {
-            trace!("malloc_no_collect: {} {}", size, obj_type);
-            immix::gc_malloc_no_collect(size as usize, obj_type)
-=======
-            // immix::gc_disable_auto_collect();
-            let re = gc_malloc(size as usize, obj_type);
-            if re.is_null() && size != 0 {
-                eprintln!("gc malloc failed! (OOM)");
-                let bt = Backtrace::new();
-                println!("{:?}", bt);
-                exit(1);
-            }
-            re
->>>>>>> 559ac2cc
-        }
 
         pub unsafe fn collect() {
             trace!("manual collect");
