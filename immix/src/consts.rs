pub const BLOCK_SIZE: usize = 32 * 1024;

pub const LINE_SIZE: usize = 128;

pub const NUM_LINES_PER_BLOCK: usize = BLOCK_SIZE / LINE_SIZE;

pub const MAX_SMALL_OBJECT_SIZE: usize = LINE_SIZE;

pub const MAX_MEDIUM_OBJECT_SIZE: usize = BLOCK_SIZE;

pub const EVA_BLOCK_PROPORTION: f64 = 0.025;

<<<<<<< HEAD
pub const ALIGN: usize = 128;
=======
pub const THRESHOLD_PROPORTION: f64 = 1.75;

pub const ENABLE_EVA: bool = true;
>>>>>>> f2a1889b
<|MERGE_RESOLUTION|>--- conflicted
+++ resolved
@@ -10,10 +10,8 @@
 
 pub const EVA_BLOCK_PROPORTION: f64 = 0.025;
 
-<<<<<<< HEAD
 pub const ALIGN: usize = 128;
-=======
+
 pub const THRESHOLD_PROPORTION: f64 = 1.75;
 
-pub const ENABLE_EVA: bool = true;
->>>>>>> f2a1889b
+pub const ENABLE_EVA: bool = true;