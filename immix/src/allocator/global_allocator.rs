use parking_lot::ReentrantMutex;

use crate::{block::Block, consts::BLOCK_SIZE, mmap::Mmap, bigobj::BigObj};

use super::big_obj_allocator::BigObjAllocator;


/// # Global allocator
///
/// Only allocate blocks, shared between threads, need synchronization.
pub struct GlobalAllocator {
    /// mmap region
    mmap: Mmap,
    /// current heap pointer
    current: *mut u8,
    /// heap start
    heap_start: *mut u8,
    /// heap end
    heap_end: *mut u8,
    /// 所有被归还的Block都会被放到这个Vec里面
    free_blocks: Vec<(*mut Block, bool)>,
    /// lock
    lock: ReentrantMutex<()>,
    /// big object mmap
<<<<<<< HEAD
    pub big_obj_allocator: BigObjAllocator,
=======
    big_object_mmap: BigObjectMmap,

    last_get_block_time: std::time::Instant,

    /// 一个周期内alloc的block数减去return的block数
    /// 大于0表示内存使用量处于增加状态，小于0表示内存使用量处于减少状态
    mem_usage_flag: i64,

    /// 周期计数器，每个内存总体增加周期加1，每个内存总体不变/减少周期减1
    round: i64,
>>>>>>> f2a1889b
}

unsafe impl Sync for GlobalAllocator {}

const ROUND_THRESHOLD: i64 = 3;

const ROUND_MIN_TIME_MILLIS: u128 = 1000;

impl GlobalAllocator {
    /// Create a new global allocator.
    ///
    /// size is the max heap size
    pub fn new(size: usize) -> Self {
        let mmap = Mmap::new(size);

        // mmap.commit(mmap.aligned(), BLOCK_SIZE);

        Self {
            current: mmap.aligned(BLOCK_SIZE),
            heap_start: mmap.aligned(BLOCK_SIZE),
            heap_end: mmap.end(),
            mmap,
            free_blocks: Vec::new(),
            lock: ReentrantMutex::new(()),
<<<<<<< HEAD
            big_obj_allocator: BigObjAllocator::new(size),
=======
            big_object_mmap: BigObjectMmap::new(size),
            last_get_block_time: std::time::Instant::now(),
            mem_usage_flag: 0,
            round: 0,
>>>>>>> f2a1889b
        }
    }
    /// 从big object mmap中分配一个大对象，大小为size
    pub fn get_big_obj(&mut self, size: usize) -> *mut BigObj {
        self.big_obj_allocator.get_chunk(size)
    }

<<<<<<< HEAD
    pub fn return_big_objs<I>(&mut self, objs: I)
    where
        I: IntoIterator<Item = *mut BigObj>,
    {
        let _lock = self.lock.lock();
        for obj in objs {
            self.big_obj_allocator.return_chunk(obj);
        }
    }
=======
    pub fn unmap_all(&mut self) {
        let _lock = self.lock.lock();
        self.free_blocks.iter_mut().for_each(|(block, freed)| {
            if *freed {
                return;
            }
            self.mmap.dontneed(*block as *mut u8, BLOCK_SIZE);
            *freed = true;
        });
    }

>>>>>>> f2a1889b
    /// 从mmap的heap空间之中获取一个Option<* mut Block>，如果heap空间不够了，就返回None
    ///
    /// 每次分配block会让current增加一个block的大小
    fn alloc_block(&self) -> Option<*mut Block> {
        let current = self.current;
        let heap_end = self.heap_end;

        if current >= heap_end {
            return None;
        }
        self.mmap.commit(current, BLOCK_SIZE);
        // if unsafe { current.add(BLOCK_SIZE * 32) } >= heap_end {
        //     return None;
        // }
        // if (self.current as usize - self.heap_start as usize) / BLOCK_SIZE % 32 == 0 {
        //     self.mmap.commit(current, BLOCK_SIZE * 32);
        // }

        let block = Block::new(current);

        Some(block)
    }

    // pub fn out_of_space(&self) ->bool {
    //     (self.heap_end as usize - self.current as usize) < BLOCK_SIZE && self.free_blocks.len() == 0
    // }

    /// # get_block
    ///
    /// 从free_blocks中获取一个可用的block，如果没有可用的block，就从mmap的heap空间之中获取一个新block
    pub fn get_block(&mut self) -> *mut Block {
        // let b = self.current as *mut Block;
        // unsafe{
        //     // core::ptr::write_bytes(b as *mut u8, 0, 3*LINE_SIZE);
        //     (*b).reset_header();
        // }
        // return b;
        let _lock = self.lock.lock();
        self.mem_usage_flag += 1;
        let block = if let Some((block, freed)) = self.free_blocks.pop() {
            if freed {
                self.mmap.commit(block as *mut u8, BLOCK_SIZE);
            }
            block
        } else {
            let b = self.alloc_block().unwrap_or(std::ptr::null_mut());
            self.current = unsafe { self.current.add(BLOCK_SIZE) };
            b
        };
        if block.is_null() {
            return block;
        }
        unsafe {
            #[cfg(feature = "zero_init")]
            core::ptr::write_bytes(block as *mut u8, 0, BLOCK_SIZE);
            (*block).reset_header();
        }
        let now = std::time::Instant::now();
        // 距离上次alloc时间超过1秒，把free_blocks中的block都dont need
        if now.duration_since(self.last_get_block_time).as_millis() > ROUND_MIN_TIME_MILLIS {
            self.last_get_block_time = now;
            self.mem_usage_flag = 0;
            if self.mem_usage_flag > 0 {
                self.round += 1;
            } else if self.mem_usage_flag <= 0 {
                self.round -= 1;
            }
            if self.round <= -ROUND_THRESHOLD {
                // 总体有三个周期处于内存不变或减少状态，进行dontneed
                self.round = 0;
                // println!("trigger dont need");
                self.free_blocks
                    .iter_mut()
                    .filter(|(_, free)| !*free)
                    .for_each(|(block, freed)| {
                        if !*freed {
                            self.mmap.dontneed(*block as *mut u8, BLOCK_SIZE);
                            *freed = true;
                        }
                    });
            } else if self.round >= ROUND_THRESHOLD {
                self.round = 0;
            }
        }
        block
    }

    /// # return_blocks
    ///
    /// blocks是into iterator
    ///
    /// 将blocks放回free_blocks中，所有放回的空间会被标记为DONT_NEED
    pub fn return_blocks<I>(&mut self, blocks: I)
    where
        I: IntoIterator<Item = *mut Block>,
    {
        let _lock = self.lock.lock();
        for block in blocks {
            self.mem_usage_flag -= 1;
            self.free_blocks.push((block, false));
            // self.mmap
            //     .dontneed(block as *mut Block as *mut u8, BLOCK_SIZE);
        }
    }

    // pub fn gc_end(&mut self) {
    //     let _lock = self.lock.lock();
    //     self.free_blocks.iter().for_each(|block| {
    //         self.mmap
    //             .dontneed(*block as *mut Block as *mut u8, BLOCK_SIZE);
    //     });
    // }

    /// # in heap
    /// 判断一个指针是否在heap之中
    pub fn in_heap(&self, ptr: *mut u8) -> bool {
        ptr >= self.heap_start && ptr < self.heap_end
    }

    /// # in_big_heap
    /// 判断一个指针是否是一个大对象
    pub fn in_big_heap(&self, ptr: *mut u8) -> bool {
        self.big_obj_allocator.in_heap(ptr)
    }
}<|MERGE_RESOLUTION|>--- conflicted
+++ resolved
@@ -22,10 +22,7 @@
     /// lock
     lock: ReentrantMutex<()>,
     /// big object mmap
-<<<<<<< HEAD
     pub big_obj_allocator: BigObjAllocator,
-=======
-    big_object_mmap: BigObjectMmap,
 
     last_get_block_time: std::time::Instant,
 
@@ -35,7 +32,6 @@
 
     /// 周期计数器，每个内存总体增加周期加1，每个内存总体不变/减少周期减1
     round: i64,
->>>>>>> f2a1889b
 }
 
 unsafe impl Sync for GlobalAllocator {}
@@ -60,22 +56,29 @@
             mmap,
             free_blocks: Vec::new(),
             lock: ReentrantMutex::new(()),
-<<<<<<< HEAD
             big_obj_allocator: BigObjAllocator::new(size),
-=======
-            big_object_mmap: BigObjectMmap::new(size),
             last_get_block_time: std::time::Instant::now(),
             mem_usage_flag: 0,
             round: 0,
->>>>>>> f2a1889b
         }
     }
     /// 从big object mmap中分配一个大对象，大小为size
     pub fn get_big_obj(&mut self, size: usize) -> *mut BigObj {
         self.big_obj_allocator.get_chunk(size)
-    }
-
-<<<<<<< HEAD
+    
+    }
+
+    pub fn unmap_all(&mut self) {
+        let _lock = self.lock.lock();
+        self.free_blocks.iter_mut().for_each(|(block, freed)| {
+            if *freed {
+                return;
+            }
+            self.mmap.dontneed(*block as *mut u8, BLOCK_SIZE);
+            *freed = true;
+        });
+    }
+
     pub fn return_big_objs<I>(&mut self, objs: I)
     where
         I: IntoIterator<Item = *mut BigObj>,
@@ -85,19 +88,6 @@
             self.big_obj_allocator.return_chunk(obj);
         }
     }
-=======
-    pub fn unmap_all(&mut self) {
-        let _lock = self.lock.lock();
-        self.free_blocks.iter_mut().for_each(|(block, freed)| {
-            if *freed {
-                return;
-            }
-            self.mmap.dontneed(*block as *mut u8, BLOCK_SIZE);
-            *freed = true;
-        });
-    }
-
->>>>>>> f2a1889b
     /// 从mmap的heap空间之中获取一个Option<* mut Block>，如果heap空间不够了，就返回None
     ///
     /// 每次分配block会让current增加一个block的大小
